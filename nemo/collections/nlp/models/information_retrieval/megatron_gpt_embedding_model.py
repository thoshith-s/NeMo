# Copyright (c) 2021, NVIDIA CORPORATION.  All rights reserved.
#
# Licensed under the Apache License, Version 2.0 (the "License");
# you may not use this file except in compliance with the License.
# You may obtain a copy of the License at
#
#     http://www.apache.org/licenses/LICENSE-2.0
#
# Unless required by applicable law or agreed to in writing, software
# distributed under the License is distributed on an "AS IS" BASIS,
# WITHOUT WARRANTIES OR CONDITIONS OF ANY KIND, either express or implied.
# See the License for the specific language governing permissions and
# limitations under the License.

import itertools

import numpy as np
import torch
from omegaconf import DictConfig, ListConfig
from pytorch_lightning.trainer.trainer import Trainer

from nemo.collections.nlp.data.information_retrieval.gpt_embedding_dataset import GPTEmbeddingDataset
from nemo.collections.nlp.data.language_modeling.megatron.base_dataset_utils import (
    get_datasets_weights_and_num_samples,
)
from nemo.collections.nlp.data.language_modeling.megatron.blendable_dataset import BlendableDataset
from nemo.collections.nlp.models.language_modeling.megatron_gpt_sft_model import MegatronGPTSFTModel
from nemo.utils import logging

try:
    from megatron.core import parallel_state

    HAVE_MEGATRON_CORE = True

except (ImportError, ModuleNotFoundError):

    HAVE_MEGATRON_CORE = False
try:

    HAVE_APEX = True
except (ImportError, ModuleNotFoundError):
    HAVE_APEX = False


def listify(tensor):
    assert len(tensor) == 1
    return [r.unsqueeze(0).cpu() for r in tensor[0]]

class MegatronGPTEmbeddingModel(MegatronGPTSFTModel):
    def __init__(self, cfg: DictConfig, trainer: Trainer):
        super().__init__(cfg, trainer=trainer)
        self.temperature = self.cfg.get('temperature', 0.02)
        self.use_all_possible_negatives = self.cfg.get("use_all_possible_negatives", True)
        assert (
            self.cfg.get("post_process", False) is False
        ), "post_process must be False to get hidden states in the loss_func"

    def model_provider_func(self, pre_process, post_process):
        # (@adithyare) We need post_process to be False to get hidden states in the loss_func
        return super().model_provider_func(pre_process, post_process=False)

    def _build_dataset(self, data_cfg, is_train=True):
        datasets = []
        # Determine if we are using a single dataset or a list of datasets.
        is_list_config = isinstance(data_cfg.file_names, ListConfig)
        if not is_list_config:
            raise ValueError(f"SFT train/validation datasets must be provided as a list of individual JSONL files.")

        if is_train:
            # Construct the data prefix list for `get_datasets_weights_and_num_samples()`
            # that is of the format [weight1,file_name1,weight2,file_name2,...]
            if data_cfg.concat_sampling_probabilities is None or not isinstance(
                data_cfg.concat_sampling_probabilities, ListConfig
            ):
                raise ValueError(
                    (
                        f"concat_sampling_probabilities must be a ListConfig with the same number of files in file_names."
                        f"Found: {data_cfg.concat_sampling_probabilities}"
                    )
                )

            if len(data_cfg.get('concat_sampling_probabilities', None)) != len(data_cfg.file_names):
                raise ValueError(
                    (
                        f"concat_sampling_probabilities must be of the same size as file_names.",
                        f"Provided size {len(data_cfg.concat_sampling_probabilities)}, number of datasets {len(data_cfg.file_names)}",
                    )
                )

            data_prefix = []
            for weight, prefix in zip(data_cfg.concat_sampling_probabilities, data_cfg.file_names):
                data_prefix.append(weight)
                data_prefix.append(prefix)

            if self.trainer.max_steps is None or self.trainer.max_steps <= 0:
                raise ValueError(
                    f'Trainer max_steps must be set to a positive integer. Found {self.trainer.max_steps}'
                )
            num_train_samples = [self.trainer.max_steps * data_cfg.global_batch_size]
            _, _, num_train_samples_per_dataset = get_datasets_weights_and_num_samples(data_prefix, num_train_samples)
            num_train_samples_after_blend = sum([x[0] for x in num_train_samples_per_dataset])
        else:
            num_train_samples_per_dataset = [[None]] * len(data_cfg.file_names)

        # Check dataset max_seq_legnth and max_position_embeddings size
        if (
            self.cfg.get('position_embedding_type', None) in [None, 'learned_absolute']
            and data_cfg.max_seq_length > self.cfg.max_position_embeddings
        ):
            logging.warning(
                f"Set dataset max_seq_length to max_position_embeddings {self.cfg.max_position_embeddings} if using learned_absolute position embedding"
            )
            data_cfg.max_seq_length = self.cfg.max_position_embeddings

        for file_path, num_samples in zip(data_cfg.file_names, num_train_samples_per_dataset):
            dataset = GPTEmbeddingDataset(
                file_path=file_path,
                tokenizer=self.tokenizer,
                max_seq_length=data_cfg.max_seq_length,
                min_seq_length=data_cfg.min_seq_length,
                add_bos=data_cfg.get('add_bos', False),
                add_eos=data_cfg.get('add_eos', True),
                max_num_samples=num_samples[0],
                seed=data_cfg.get('seed', 1234),
                index_mapping_dir=data_cfg.get('index_mapping_dir', None),
                virtual_tokens=self.virtual_tokens,
                memmap_workers=data_cfg.get(
                    'memmap_workers', None
                ),  # used to set num. of workers to create the memmap index files
                truncation_method=data_cfg.get(
                    'truncation_method', 'right'
                ),  # used to choose truncation method. Options: ['random', 'left', 'right']
                special_tokens=self.cfg.data.get(
                    'chat_prompt_tokens', None
                ),  # special tokens for the chat prompts, a dictionary of {token_type: token}. Default: {'system_turn_start': '<extra_id_0>', 'turn_start': '<extra_id_1>', 'label_start': '<extra_id_2>', 'end_of_turn': '\n', "end_of_name": "\n"}
            )
            datasets.append(dataset)
        if is_train:
            dataset = BlendableDataset(
                datasets=datasets, weights=data_cfg.concat_sampling_probabilities, size=num_train_samples_after_blend
            )
            return dataset
        else:
            return datasets

    def training_step_fwd_bwd_step_call(self, dataloader_iter, batch_idx, forward_only):
        loss_mean, non_loss_tensors = self.fwd_bwd_step(dataloader_iter, batch_idx, forward_only)
        avg_pos_cs = non_loss_tensors['avg_pos_cs'][0].item()
        avg_neg_cs = non_loss_tensors['avg_neg_cs'][0].item()
        diff_cs = non_loss_tensors['diff_cs'][0].item()
        self.log("avg_pos_cs", avg_pos_cs, prog_bar=True, rank_zero_only=True, batch_size=1)
        self.log("avg_neg_cs", avg_neg_cs, prog_bar=True, rank_zero_only=True, batch_size=1)
        self.log("diff_cs", diff_cs, prog_bar=True, rank_zero_only=True, batch_size=1)
        return loss_mean

    def inference_step_validation_call(self, batch, batch_idx, data_cfg, dataloader_idx=0):
        metadata = batch.get('metadata', [{}] * len(batch['tokens']))
        loss, non_loss_tensors = self.local_validation_step(itertools.chain([batch]), batch_idx)
        outputs = {
            'loss': loss,
            'metadata': metadata,  # [dict]
            'q_hs': non_loss_tensors['query_hs'],  # [batch_size, hidden_size]
            'd_hs': non_loss_tensors['doc_hs'],  # [batch_size, hidden_size]
            'avg_pos_cs': non_loss_tensors['avg_pos_cs'][0],
            'avg_neg_cs': non_loss_tensors['avg_neg_cs'][0],
            'diff_cs': non_loss_tensors['diff_cs'][0],
        }
        return outputs

    def gather_and_maybe_write_predictions(self, output, data_cfg, mode, dataloader_idx=0):
        gathered_outputs = [None for _ in range(parallel_state.get_data_parallel_world_size())]
        torch.distributed.all_gather_object(
            gathered_outputs,
            [
                {
                    'q_hs': x['q_hs'],
                    'd_hs': x['d_hs'],
                    'metadata': x['metadata'],
                    'avg_pos_cs': x['avg_pos_cs'],
                    'avg_neg_cs': x['avg_neg_cs'],
                    'diff_cs': x['diff_cs'],
                }
                for x in output
            ],
            group=parallel_state.get_data_parallel_group(),
        )

        # Remove duplicate examples due to distributed sampler.
        deduplicated_outputs = {
            'q_hs': [],
            'd_hs': [],
            'metadata': [],
        }
        total_size = 0
        for rank in range(0, parallel_state.get_data_parallel_world_size()):
            for batch in gathered_outputs[rank]:
                l_q_hs = listify(batch['q_hs'])
                l_d_hs = listify(batch['d_hs'])
                l_m = batch['metadata']
                assert len(l_m) == len(l_q_hs) == len(l_d_hs)
                for q_hs, d_hs, metadata  in zip(
                    l_q_hs,
                    l_d_hs,
                    l_m,
                ):
                    total_size += 1
                    if not metadata.get("__AUTOGENERATED__", False):
                        deduplicated_outputs['q_hs'].append(q_hs)
                        deduplicated_outputs['d_hs'].append(d_hs)
                        deduplicated_outputs['metadata'].append(metadata)
                    else:
                        logging.info(f"skipping autogenerated example example...")

        # Compute metric score
        metric_name = self.val_metric_name if mode == 'validation' else self.test_metric_name
        assert metric_name == "loss", "Only loss is supported for now."
        #avg_pos_cs = torch.tensor(deduplicated_outputs['avg_pos_cs']).mean().item()
        #avg_neg_cs = torch.tensor(deduplicated_outputs['avg_neg_cs']).mean().item()
        #diff_cs = torch.tensor(deduplicated_outputs['diff_cs']).mean().item()
        #self.log('val_avg_pos_cs', avg_pos_cs, prog_bar=True, rank_zero_only=True, batch_size=1)
        #self.log('val_avg_neg_cs', avg_neg_cs, prog_bar=True, rank_zero_only=True, batch_size=1)
        #self.log('val_diff_cs', diff_cs, prog_bar=True, rank_zero_only=True, batch_size=1)

        # Write predictions to file
        if self.global_rank == 0 and data_cfg.get("write_embeddings_to_file", False):
            logging.info(
                f"Total deduplicated inference data size: {total_size} to {len(deduplicated_outputs['metadata'])}"
            )

            # Check if the user provided a prefix path to the file(s) they want to write.
            if not hasattr(data_cfg, "output_file_path_prefix") or data_cfg.output_file_path_prefix is None:
                raise ValueError(
                    f"Cannot write predictions to file when output_file_path_prefix is not set or present in the yaml config file."
                )
            filename_log_key = self._determine_log_key(data_cfg, dataloader_idx, None, mode)
            self.write_embeddings_to_file(
                deduplicated_outputs, f"{data_cfg.output_file_path_prefix}_{filename_log_key}"
            )
        return deduplicated_outputs, total_size

    def write_embeddings_to_file(self, outputs, output_file_path):
        q_hs = torch.cat(outputs['q_hs'], dim=0)
        d_hs = torch.cat(outputs['d_hs'], dim=0)
        q_hs_npy = q_hs.float().numpy()
        d_hs_npy = d_hs.float().numpy()
        np.save(output_file_path + "_query.npy", q_hs_npy)
        np.save(output_file_path + "_doc.npy", d_hs_npy)
        with open(output_file_path + "_query.ids", "w") as f, open(output_file_path + "_doc.ids", "w") as f2:
            for m in outputs['metadata']:
                f.write(m["query_id"] + "\n")
                f2.write(m["doc_id"] + "\n")
        return True

    def local_validation_step(self, dataloader_iter, batch_idx):
        """
            Our dataloaders produce a micro-batch and then we fetch
            a number of microbatches depending on the global batch size and model parallel size
            from the dataloader to produce a list of microbatches.
            The list of microbatches is then piped through the pipeline using megatron-core fwd/bwd functions.
        """
        # Check if iterator is exhausted
        dataloader_iter, done = self._val_iterator_done(dataloader_iter)
        if done:
            return
        mode = 'test' if self.trainer.testing else 'val'
        # Initialize userbuffer communicators.
        if self.initialize_ub:
            self.initialize_ub_func()

        if isinstance(self.model, list):
            for model_module in self.model:
                model_module.eval()

        loss, non_loss_tensors = self.fwd_bwd_step(dataloader_iter, batch_idx, True)

        if isinstance(self.model, list):
            for model_module in self.model:
                model_module.train()
        self.validation_step_outputs.append(loss) if mode == 'val' else self.test_step_outputs.append(loss)
        return loss, non_loss_tensors

    def constrastive_scores(self, pos_doc_hs, neg_doc_hs, query_hs, bs, use_all_possible_negatives=False):
        all_doc_hs = torch.cat([pos_doc_hs, neg_doc_hs], dim=0)  # (2bs) x hidden_size
        cs = torch.mm(query_hs, all_doc_hs.transpose(0, 1))  # (bs) x (2bs)
        pos_cs = cs[:, :bs].diag()
        neg_cs = cs[:, bs:].diag()
        if use_all_possible_negatives:
            labels = torch.arange(bs, device=cs.device).long()
        else:
            labels = torch.zeros(bs, device=cs.device).long()
            cs = torch.cat([pos_cs.unsqueeze(1), neg_cs.unsqueeze(1)], dim=1)
        pos_cs = pos_cs.clone().detach().mean()
        neg_cs = neg_cs.clone().detach().mean()
        return cs, pos_cs, neg_cs, labels

    def loss_func(self, loss_mask, num_valid_tokens_in_ub, output_tensor):
        idx = torch.arange(output_tensor.shape[1], device=output_tensor.device)
        eos_tensors = output_tensor[loss_mask, idx, :]
        bs = eos_tensors.shape[0] // 3
        query_hs = eos_tensors[::3, :]  # every third tensor is a query (bs x hidden_size)
        pos_doc_hs = eos_tensors[1::3, :]  # every third tensor is a positive doc (bs x hidden_size)
        neg_doc_hs = eos_tensors[2::3, :]  # every third tensor is a negative doc (bs x hidden_size)

        query_hs = torch.nn.functional.normalize(query_hs, dim=1)
        pos_doc_hs = torch.nn.functional.normalize(pos_doc_hs, dim=1)
        neg_doc_hs = torch.nn.functional.normalize(neg_doc_hs, dim=1)

        if self.training:
<<<<<<< HEAD
            cs, pos_cs, neg_cs, labels = self.constrastive_scores(pos_doc_hs, neg_doc_hs, query_hs, bs, self.use_all_possible_negatives)
        else:
            # (@adithyare) during validation, we contrast only with hard negatives.
            # this is to ensure that the validation loss is comparable accross different batch sizes.
            cs, pos_cs, neg_cs, labels = self.constrastive_scores(pos_doc_hs, neg_doc_hs, query_hs, bs, False)
            
=======
            cs, labels = self.constrastive_scores(
                pos_doc_hs, neg_doc_hs, query_hs, bs, self.use_all_possible_negatives
            )
        else:
            # (@adithyare) during validation, we contrast only with hard negatives.
            # this is to ensure that the validation loss is comparable accross different batch sizes.
            cs, labels = self.constrastive_scores(pos_doc_hs, neg_doc_hs, query_hs, bs, False)
>>>>>>> 6faed88a

        cs = cs.clamp(-1.0, 1.0)
        cs = cs / self.temperature
        loss = torch.nn.functional.cross_entropy(cs, labels)
        cp_size = self.cfg.get('context_parallel_size', 1)
        if cp_size > 1:
            torch.distributed.all_reduce(loss, group=parallel_state.get_context_parallel_group())
        query_hs = query_hs.clone().detach()
        pos_doc_hs = pos_doc_hs.clone().detach()
        diff_cs = pos_cs - neg_cs
        return loss, query_hs, pos_doc_hs, pos_cs, neg_cs, diff_cs<|MERGE_RESOLUTION|>--- conflicted
+++ resolved
@@ -305,27 +305,11 @@
         pos_doc_hs = torch.nn.functional.normalize(pos_doc_hs, dim=1)
         neg_doc_hs = torch.nn.functional.normalize(neg_doc_hs, dim=1)
 
-        if self.training:
-<<<<<<< HEAD
-            cs, pos_cs, neg_cs, labels = self.constrastive_scores(pos_doc_hs, neg_doc_hs, query_hs, bs, self.use_all_possible_negatives)
-        else:
-            # (@adithyare) during validation, we contrast only with hard negatives.
-            # this is to ensure that the validation loss is comparable accross different batch sizes.
-            cs, pos_cs, neg_cs, labels = self.constrastive_scores(pos_doc_hs, neg_doc_hs, query_hs, bs, False)
-            
-=======
-            cs, labels = self.constrastive_scores(
-                pos_doc_hs, neg_doc_hs, query_hs, bs, self.use_all_possible_negatives
-            )
-        else:
-            # (@adithyare) during validation, we contrast only with hard negatives.
-            # this is to ensure that the validation loss is comparable accross different batch sizes.
-            cs, labels = self.constrastive_scores(pos_doc_hs, neg_doc_hs, query_hs, bs, False)
->>>>>>> 6faed88a
-
+        cs, pos_cs, neg_cs, labels = self.constrastive_scores(pos_doc_hs, neg_doc_hs, query_hs, bs, self.use_all_possible_negatives)
         cs = cs.clamp(-1.0, 1.0)
         cs = cs / self.temperature
         loss = torch.nn.functional.cross_entropy(cs, labels)
+        
         cp_size = self.cfg.get('context_parallel_size', 1)
         if cp_size > 1:
             torch.distributed.all_reduce(loss, group=parallel_state.get_context_parallel_group())
