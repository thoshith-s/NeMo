# Copyright (c) 2021, NVIDIA CORPORATION.  All rights reserved.
#
# Licensed under the Apache License, Version 2.0 (the "License");
# you may not use this file except in compliance with the License.
# You may obtain a copy of the License at
#
#     http://www.apache.org/licenses/LICENSE-2.0
#
# Unless required by applicable law or agreed to in writing, software
# distributed under the License is distributed on an "AS IS" BASIS,
# WITHOUT WARRANTIES OR CONDITIONS OF ANY KIND, either express or implied.
# See the License for the specific language governing permissions and
# limitations under the License.

import itertools
import os
import queue
import warnings
from contextlib import nullcontext
from dataclasses import fields
from functools import cache, partial
from importlib.metadata import version
from typing import Any, Dict, Iterator, List, Optional, Union

import torch
from omegaconf import OmegaConf
from omegaconf.dictconfig import DictConfig
from pkg_resources import packaging
from pytorch_lightning.accelerators import CPUAccelerator
from pytorch_lightning.loops.fetchers import _DataFetcherWrapper
from pytorch_lightning.trainer.trainer import Trainer
from nemo.collections.nlp.modules.common.text_generation_utils import sample_sequence_batch

from nemo.collections.common.parts.utils import extend_instance
from nemo.collections.nlp.data.language_modeling.megatron.data_samplers import (
    MegatronPretrainingRandomSampler,
    MegatronPretrainingSampler,
)
from nemo.collections.nlp.data.language_modeling.megatron.gpt_dataset import build_train_valid_test_datasets
from nemo.collections.nlp.data.language_modeling.megatron.gpt_fim_dataset import GPTFIMDataset, GPTFIMDatasetConfig
from nemo.collections.nlp.models.language_modeling.megatron.falcon.falcon_spec import get_falcon_layer_spec
from nemo.collections.nlp.models.language_modeling.megatron.gpt_full_te_layer_autocast_spec import (
    get_gpt_full_te_layer_autocast_spec,
)
from nemo.collections.nlp.models.language_modeling.megatron.gpt_layer_modelopt_spec import get_gpt_layer_modelopt_spec
from nemo.collections.nlp.models.language_modeling.megatron.gpt_model import GPTModel
from nemo.collections.nlp.models.language_modeling.megatron_base_model import MegatronBaseModel
from nemo.collections.nlp.modules.common.hyena.hyena_spec import get_gpt_layer_with_te_and_hyena_spec
from nemo.collections.nlp.modules.common.megatron.build_model import build_model
from nemo.collections.nlp.modules.common.megatron.module import Float16Module
from nemo.collections.nlp.modules.common.megatron.utils import (
    ApexGuardDefaults,
    average_losses_across_data_parallel_group,
    get_all_params_for_weight_decay_optimization,
    get_ltor_masks_and_position_ids,
    get_params_for_weight_decay_optimization,
)
from nemo.collections.nlp.modules.common.text_generation_strategy import TextGenerationStrategy
from nemo.collections.nlp.modules.common.text_generation_utils import (
    generate,
    get_computeprob_response,
    get_default_length_params,
    get_default_sampling_params,
    megatron_gpt_generate,
)
from nemo.collections.nlp.modules.common.transformer.text_generation import (
    LengthParam,
    OutputType,
    SamplingParam,
    TextGeneration,
)
from nemo.collections.nlp.parts import utils_funcs
from nemo.collections.nlp.parts.utils_funcs import activation_to_func, get_last_rank
from nemo.core.classes import Exportable
from nemo.core.classes.common import PretrainedModelInfo
from nemo.core.neural_types import ChannelType, NeuralType
from nemo.utils import logging
from nemo.utils.te_utils import is_float8tensor

try:
    import apex.transformer.pipeline_parallel.utils
    from apex.transformer.pipeline_parallel.utils import get_num_microbatches

    HAVE_APEX = True

except (ImportError, ModuleNotFoundError):

    HAVE_APEX = False

try:
    from megatron.core import InferenceParams, parallel_state, tensor_parallel
    from megatron.core.datasets.blended_megatron_dataset_builder import BlendedMegatronDatasetBuilder
    from megatron.core.datasets.gpt_dataset import GPTDataset, GPTDatasetConfig, MockGPTDataset
    from megatron.core.datasets.utils import get_blend_from_list
    from megatron.core.dist_checkpointing.dict_utils import dict_list_map_inplace
    from megatron.core.dist_checkpointing.mapping import LocalNonpersitentObject, ShardedObject
    from megatron.core.distributed import DistributedDataParallel as McoreDDP
    from megatron.core.distributed import DistributedDataParallelConfig, finalize_model_grads

    # NeMo's implementation of the get_gpt_layer_ammo_spec function is temporarily used
    # from megatron.core.inference.gpt.model_specs import get_gpt_layer_ammo_spec
    from megatron.core.models.gpt import GPTModel as MCoreGPTModel
    from megatron.core.models.gpt.gpt_layer_specs import (
        get_gpt_layer_local_spec,
        get_gpt_layer_with_transformer_engine_spec,
    )
    from megatron.core.pipeline_parallel.schedules import get_forward_backward_func
    from megatron.core.transformer.module import Float16Module as MCoreFloat16Module
    from megatron.core.transformer.transformer_config import TransformerConfig
    from megatron.core.utils import (
        drain_embedding_wgrad_compute,
        get_model_config,
        init_method_normal,
        scaled_init_method_normal,
    )

    HAVE_MEGATRON_CORE = True

except (ImportError, ModuleNotFoundError):

    TransformerConfig = ApexGuardDefaults

    HAVE_MEGATRON_CORE = False

try:
    import transformer_engine
    from transformer_engine.pytorch import module as te_module

    HAVE_TE = True

except (ImportError, ModuleNotFoundError):
    HAVE_TE = False

import torch.nn.functional as F
import wandb


@cache
def mcore_supports_moe() -> bool:
    global HAVE_MEGATRON_CORE
    if not HAVE_MEGATRON_CORE:
        return False
    try:
        from megatron.core.transformer.moe.router import TopKRouter

        return True
    except ImportError:
        return False


def convert_to_probability_distribution(tensor):
    exp_tensor = torch.exp(tensor - tensor.max(dim=-1, keepdims=True).values)
    normalized_tensor = exp_tensor / exp_tensor.sum(dim=-1, keepdim=True)

    return normalized_tensor


def get_specs(spec_name, num_experts=None, moe_grouped_gemm=False, use_te=True, hyena_cfg: Dict = None):
    if num_experts is not None:
        assert mcore_supports_moe(), "Megatron-core >= v0.5.0 is required for MoE"

    if use_te and spec_name == '':
        spec_name = 'te_gpt'
    name_spec_dict = {
        "": get_gpt_layer_local_spec(num_experts, moe_grouped_gemm),
        "te_gpt": get_gpt_layer_with_transformer_engine_spec(num_experts, moe_grouped_gemm),
        "megatron_falcon_gpt": get_falcon_layer_spec(),
        "megatron_gpt_full_te_layer_autocast": get_gpt_full_te_layer_autocast_spec(),
        "modelopt": get_gpt_layer_modelopt_spec(),
        "te_gpt_hyena": get_gpt_layer_with_te_and_hyena_spec(hyena_cfg),
    }
    if spec_name not in name_spec_dict:
        raise ValueError(f"Spec name '{spec_name}' is not recognized.")
    return name_spec_dict[spec_name]


class EmbeddingScalingMixin(torch.nn.Module):
    """
    A mixin class for scaling embeddings in Megatron GPT.
    The scaling is applied only if the configuration (accessible via `self.config`)
    includes `apply_embedding_scaling` set to True.
    """

    def forward(self, **kwargs):
        """
        Forward pass that scales the output embeddings from the `forward` method of
        the superclass by the square root of the hidden size specified in the configuration.
        """
        embeddings = super().forward(**kwargs)
        return embeddings * torch.tensor(self.config.hidden_size**0.5, dtype=embeddings.dtype)


class MegatronGPTExportableModel(torch.nn.Module, Exportable):
    """
    Megatron GPT Wrapper for ONNX export
    """

    def __init__(self, model):
        super().__init__()
        self.model = model
        self.fp8_enabled = model.cfg.get('fp8', False)
        self.fp8_recipe = None
        if self.fp8_enabled and HAVE_TE:
            self.fp8_recipe = transformer_engine.common.recipe.DelayedScaling(
                margin=0, interval=1, fp8_format=transformer_engine.common.recipe.Format.E4M3
            )

        self.dtype = utils_funcs.torch_dtype_from_precision(model.cfg.precision)

    def forward(self, tokens, position_ids, attention_mask):
        if self.fp8_enabled and HAVE_TE:
            with (
                transformer_engine.pytorch.onnx_export(self.fp8_enabled),
                transformer_engine.pytorch.fp8_autocast(enabled=self.fp8_enabled, fp8_recipe=self.fp8_recipe),
                torch.no_grad(),
                torch.inference_mode(),
                torch.autocast('cuda', dtype=self.dtype),
                warnings.catch_warnings(),
            ):
                warnings.filterwarnings(action='ignore', category=torch.jit.TracerWarning, module=r'.*')
                assert tokens.shape == position_ids.shape
                assert attention_mask.shape[2] == attention_mask.shape[3] == tokens.shape[1] == position_ids.shape[1]
                output_tensor = self.model.forward(
                    tokens=tokens.cuda(),
                    text_position_ids=position_ids.cuda(),
                    attention_mask=attention_mask.cuda(),
                    labels=None,
                )
        else:
            with (
                torch.no_grad(),
                torch.inference_mode(),
                torch.autocast('cuda', dtype=self.dtype),
                warnings.catch_warnings(),
            ):
                warnings.filterwarnings(action='ignore', category=torch.jit.TracerWarning, module=r'.*')
                assert tokens.shape == position_ids.shape
                assert attention_mask.shape[2] == attention_mask.shape[3] == tokens.shape[1] == position_ids.shape[1]
                output_tensor = self.model.forward(
                    tokens=tokens.cuda(),
                    text_position_ids=position_ids.cuda(),
                    attention_mask=attention_mask.cuda(),
                    labels=None,
                )

        return output_tensor

    def freeze(self):
        for param in self.parameters():
            param.requires_grad = False

    def input_example(self, max_batch=1, max_dim=768, seq_len=6):
        ids = [self.model.tokenizer.text_to_ids(text) for text in ["how is the weather on           Sunday"]]
        id_tensors = [torch.unsqueeze(torch.LongTensor(id_list), dim=0) for id_list in ids]
        masks_and_position_ids = [
            get_ltor_masks_and_position_ids(id_tensor, self.model.tokenizer.eos_id, False, False, False)
            for id_tensor in id_tensors
        ]
        for tokens, attn_mask_and_pos_ids in zip(id_tensors, masks_and_position_ids):
            attn_mask, _, pos_ids = attn_mask_and_pos_ids
            return tokens, pos_ids, attn_mask

    @property
    def input_types(self) -> Optional[Dict[str, NeuralType]]:
        return {
            "input_ids": NeuralType(('B', 'T'), ChannelType()),
            "position_ids": NeuralType(('B', 'T'), ChannelType()),
            "attention_mask": NeuralType(('D', 'D', 'T', 'T'), ChannelType()),
        }

    @property
    def output_types(self) -> Optional[Dict[str, NeuralType]]:
        return {"logits": NeuralType(('B', 'T', 'D'), ChannelType())}

    @property
    def input_names(self) -> List[str]:
        return ['input_ids', 'position_ids', 'attention_mask']

    @property
    def output_names(self) -> List[str]:
        return ['logits']


def simple_kl_div(probs_P, probs_Q):
    epsilon = 1e-10
    return ((probs_P + epsilon) * (torch.log(probs_P + epsilon) - torch.log(probs_Q + epsilon))).sum(dim=-1).mean()


def kl_loc_loss(ref_outputs, output_tensor, mask=None, use_absolute_kl=False, use_log_softmax_kl=False):
    # ref_outputs = convert_to_probability_distribution(ref_outputs).to(torch.float32)
    # output_tensor = convert_to_probability_distribution(output_tensor).to(torch.float32)

    # this part not properly tested!
    if mask is not None:
        mask = mask.view(ref_outputs.shape[-1])
        ref_outputs = (ref_outputs * mask).sum() / mask.sum()

    if not (use_absolute_kl and use_absolute_kl):
<<<<<<< HEAD
        # kl_value = F.kl_div(output_tensor, ref_outputs, reduction='batchmean', log_target=False)
        kl_value = simple_kl_div(ref_outputs, output_tensor)
        assert kl_value >= 0, 'KL should not be negative, K = %0.10f!' % (kl_value)
=======
        predictions_prob = F.softmax(output_tensor, dim=-1)
        targets_prob = F.softmax(ref_outputs, dim=-1)
        
        # Calculate KL divergence
        kl_value = F.kl_div(predictions_prob.log(), targets_prob, reduction='batchmean')
        
>>>>>>> 047fcc1c
        return kl_value

    if use_log_softmax_kl:
        output_tensor = F.log_softmax(output_tensor, dim=1)
        # Calculate KL divergence
        kl_value = F.kl_div(output_tensor, ref_outputs, reduction='batchmean', log_target=False)
        assert kl_value >= 0, 'KL should not be negative, K = %0.10f!' %(kl_value)
    else:
        if use_absolute_kl:
            kl_value = torch.mean((ref_outputs - output_tensor).abs(), dim=1).mean()
        else:
            kl_value = torch.mean(ref_outputs - output_tensor, dim=1).mean()

    return kl_value


class MegatronGPTModel(MegatronBaseModel, TextGeneration):
    """
    Megatron GPT pretraining
    """

    def __init__(self, cfg: DictConfig, trainer: Trainer):
        if not HAVE_APEX:
            raise ImportError(
                "Apex was not found. Please see the NeMo README for installation instructions: https://github.com/NVIDIA/NeMo#megatron-gpt."
            )
        if not HAVE_MEGATRON_CORE:
            logging.warning(
                "megatron-core was not found. Please see the NeMo README for installation instructions: https://github.com/NVIDIA/NeMo#megatron-gpt."
            )
        # this prevents base constructor from initializing tokenizer
        self.tokenizer = None
        super().__init__(cfg, trainer=trainer, no_lm_init=True)

        self._validate_trainer()

        # build the transformer config
        # TODO: add type hint once pip package is out
        self.transformer_config = self.build_transformer_config()

        self.megatron_amp_O2 = cfg.get('megatron_amp_O2', False)

        self.mcore_gpt = cfg.get('mcore_gpt', False)
        self.spec_name = cfg.get('name', '')
        if cfg.get('fp8', False):
            self.prev_step_training = True

        self.rampup_batch_size = self.cfg.get('rampup_batch_size', None)
        if self.rampup_batch_size:
            self.prev_consumed_samples = 0
            self.if_first_step = 0
            self.prev_global_batch_size = None

        if cfg.get('data', None) is not None:
            self.reset_position_ids = cfg.data.get('reset_position_ids', False)
            self.reset_attention_mask = cfg.data.get('reset_attention_mask', False)
            self.eod_mask_loss = cfg.data.get('eod_mask_loss', False)

        if not self.megatron_amp_O2 and self.cfg.get('virtual_pipeline_model_parallel_size', None):
            raise ValueError('Virtual pipeline model parallel is only supported when using megatron_amp_O2')

        if not self.megatron_amp_O2 and self.cfg.get('expert_model_parallel_size', 1) > 1:
            raise ValueError('Expert parallelism is only supported when using megatron_amp_O2')

        if self.cfg.get('expert_model_parallel_size', 1) > 1 and self.with_distributed_adam:
            if not self.use_mcore_dist_optim:
                raise ValueError(
                    'Expert parallelism is currently not supporting Apex distributed optimizer, use Mcore distributed optimizer instead'
                )

        self.transformer_engine = cfg.get('transformer_engine', False)
        if self.megatron_amp_O2 and not self.transformer_engine:
            logging.warning('megatron_amp_O2 is enabled but transformer-engine is not.')

        # build_model returns a list of modules which are used for interleaved pipeline parallelism
        if isinstance(self.trainer.accelerator, CPUAccelerator):
            self.model = build_model(
                model_provider_func=self.model_provider_func,
                wrap_with_ddp=False,
                on_cpu=True,
                virtual_pipeline_model_parallel_size=self.cfg.get('virtual_pipeline_model_parallel_size', None),
            )
        else:
            build_model_context = nullcontext
            if HAVE_TE and self.cfg.get('fp8', False) and self.cfg.get('fp8_params', False):
                build_model_context = transformer_engine.pytorch.fp8_model_init
            with build_model_context():
                self.model = build_model(
                    model_provider_func=self.model_provider_func,
                    wrap_with_ddp=False,
                    virtual_pipeline_model_parallel_size=self.cfg.get('virtual_pipeline_model_parallel_size', None),
                    on_cpu=cfg.get('use_cpu_initialization', False),
                )

        # if we're not using interleaved, then self.model is a module.
        if self.cfg.get('virtual_pipeline_model_parallel_size', None) is None and (not self.use_mcore_dist_optim):
            self.model = self.model[0]

        if self.megatron_amp_O2:

            if not self.with_distributed_adam and not self.cfg.get("use_cpu_initialization", False):
                # Pre-allocate the model on GPU to have master parameters allocated on the same device with matching data type
                if isinstance(self.model, list):
                    for module in self.model:
                        module.cuda(torch.cuda.current_device())
                else:
                    self.model.cuda(torch.cuda.current_device())

            self._wrap_model_for_O2()

        self.enable_autocast = (
            True if (not self.megatron_amp_O2) and (self.autocast_dtype in [torch.float16, torch.bfloat16]) else False
        )

        # configuration used for inference
        self._inference_config = None

        # Convert the global-batch-based profile index to micro-batch index
        if hasattr(self, '_nsys_profile_enabled') or hasattr(self, '_memory_profile_enabled'):
            mp_size = cfg.get('tensor_model_parallel_size', 1) * cfg.get('pipeline_model_parallel_size', 1)
            cp_size = cfg.get('context_parallel_size', 1)
            data_parallel_world_size = trainer.world_size // (mp_size * cp_size)
            grad_accum_steps = cfg.get('global_batch_size') // (cfg.get('micro_batch_size') * data_parallel_world_size)
            if hasattr(self, '_nsys_profile_enabled'):
                self._nsys_profile_start_step *= grad_accum_steps
                self._nsys_profile_end_step *= grad_accum_steps
            if hasattr(self, '_memory_profile_enabled'):
                self._memory_profile_start_step *= grad_accum_steps
                self._memory_profile_end_step *= grad_accum_steps

        self.get_attention_mask_from_fusion = self.cfg.get('get_attention_mask_from_fusion', True)
        self.initialize_ub = self.cfg.get('ub_tp_comm_overlap', False)
        self.log_train_loss = bool(int(os.getenv("NEMO_LOG_TRAIN_LOSS", 1)))
        self.log_memory_usage = bool(int(os.getenv("NEMO_LOG_MEMORY_USAGE", 0)))
        self.loss_broadcast_src_rank = None
        data_cfg = cfg.get('data', {})
        self.return_output_tensors = data_cfg.get('return_output_tensors', False)
        self.validation_drop_last = data_cfg.get('validation_drop_last', True)
        self.sample_weight = data_cfg.get('sample_weight', 'token')
        self.validation_param_sync_overlap = self.cfg.get('validation_param_sync_overlap', False)

        self.inference_params = None

        # default to false since this doesn't work with sequence parallelism currently
        self.use_loss_mask = self.cfg.get('use_loss_mask', False)

        if self.use_loss_mask and self.transformer_config.sequence_parallel:
            raise ValueError('Loss mask is not supported with sequence parallelism.')

    def set_reference_model(self, ref_model):
        self.ref_model = ref_model

    def set_inference_config(self, inference_config):
        self._inference_config = inference_config

    def get_inference_config(self):
        return self._inference_config

    def model_provider_func(self, pre_process, post_process):
        """Model depends on pipeline paralellism."""
        if self.mcore_gpt:
            model = MCoreGPTModel(
                config=self.transformer_config,
                transformer_layer_spec=get_specs(
                    self.spec_name,
                    self.transformer_config.num_moe_experts,
                    self.transformer_config.moe_grouped_gemm,
                    self.transformer_engine,
                    self.cfg.get('hyena', None),
                ),
                vocab_size=self.cfg.get('override_vocab_size', self.padded_vocab_size),
                max_sequence_length=self.cfg.get('encoder_seq_length', 512),
                pre_process=pre_process,
                post_process=post_process,
                parallel_output=True,
                share_embeddings_and_output_weights=self.cfg.get('share_embeddings_and_output_weights', True),
                position_embedding_type=self.cfg.get('position_embedding_type', 'learned_absolute'),
                rotary_percent=self.cfg.get('rotary_percentage', 1.0),
                seq_len_interpolation_factor=self.cfg.get('seq_len_interpolation_factor', None),
                rotary_base=self.cfg.get('rotary_base', 10000),
            )
            if self.cfg.get("apply_embedding_scaling", False) and parallel_state.is_pipeline_first_stage():
                extend_instance(model.embedding, EmbeddingScalingMixin)
        else:
            assert self.cfg.get('num_query_groups', None) is None or self.cfg.get(
                'num_query_groups', None
            ) == self.cfg.get(
                'num_attention_heads', None
            ), "Group Query Attention is only supported in Megatron Core. Set 'mcore_gpt' to use GQA."

            model = GPTModel(
                config=self.model_parallel_config,
                vocab_size=self.cfg.get('override_vocab_size', self.padded_vocab_size),
                hidden_size=self.cfg.hidden_size,
                max_position_embeddings=self.cfg.max_position_embeddings,
                num_layers=self.cfg.num_layers,
                num_attention_heads=self.cfg.num_attention_heads,
                apply_query_key_layer_scaling=self.cfg.get('apply_query_key_layer_scaling', True),
                kv_channels=self.cfg.get('kv_channels', None),
                ffn_hidden_size=self.cfg.ffn_hidden_size,
                num_tokentypes=0,
                parallel_output=True,
                pre_process=pre_process,
                post_process=post_process,
                init_method_std=self.cfg.get('init_method_std', 0.02),
                use_scaled_init_method=self.cfg.get('use_scaled_init_method', True),
                fp16_lm_cross_entropy=self.cfg.get('fp16_lm_cross_entropy', False),
                hidden_dropout=self.cfg.get('hidden_dropout', 0.1),
                attention_dropout=self.cfg.get('attention_dropout', 0.1),
                ffn_dropout=self.cfg.get('ffn_dropout', 0.0),
                precision=self.cfg.get('precision', 16),
                fp32_residual_connection=self.cfg.get('fp32_residual_connection', False),
                activations_checkpoint_granularity=self.cfg.get('activations_checkpoint_granularity', None),
                activations_checkpoint_method=self.cfg.get('activations_checkpoint_method', None),
                activations_checkpoint_num_layers=self.cfg.get('activations_checkpoint_num_layers', 1),
                activations_checkpoint_layers_per_pipeline=self.cfg.get(
                    'activations_checkpoint_layers_per_pipeline', None
                ),
                normalization=self.cfg.get('normalization', 'layernorm'),
                layernorm_epsilon=self.cfg.get('layernorm_epsilon', 1e-5),
                onnx_safe=self.cfg.get('onnx_safe', False),
                bias=self.cfg.get('bias', True),
                bias_activation_fusion=self.cfg.get('bias_activation_fusion', True),
                bias_dropout_add_fusion=self.cfg.get('bias_dropout_add_fusion', True),
                activation=self.cfg.get('activation', 'gelu'),
                headscale=self.cfg.get('headscale', False),
                transformer_block_type=self.cfg.get('transformer_block_type', 'pre_ln'),
                openai_gelu=self.cfg.get('openai_gelu', False),
                normalize_attention_scores=self.cfg.get('normalize_attention_scores', True),
                position_embedding_type=self.cfg.get('position_embedding_type', 'learned_absolute'),
                rotary_percentage=self.cfg.get('rotary_percentage', 1.0),
                share_embeddings_and_output_weights=self.cfg.get('share_embeddings_and_output_weights', True),
                attention_type=self.cfg.get('attention_type', 'multihead'),
                masked_softmax_fusion=self.cfg.get('masked_softmax_fusion', True),
                persist_layer_norm=self.cfg.get('persist_layer_norm', False),
                transformer_engine=self.cfg.get('transformer_engine', False),
                fp8=self.cfg.get('fp8', False),
                fp8_e4m3=self.cfg.get('fp8_e4m3', False),
                fp8_hybrid=self.cfg.get('fp8_hybrid', False),
                fp8_margin=self.cfg.get('fp8_margin', 0),
                fp8_interval=self.cfg.get('fp8_interval', 1),
                fp8_amax_history_len=self.cfg.get('fp8_amax_history_len', 1024),
                fp8_amax_compute_algo=self.cfg.get('fp8_amax_compute_algo', 'max'),
                reduce_amax=self.cfg.get('reduce_amax', True),
                use_emha=self.cfg.get('use_emha', False),
                ub_tp_comm_overlap=self.cfg.get('ub_tp_comm_overlap', False),
                use_flash_attention=self.cfg.get('use_flash_attention', False),
                megatron_legacy=self.cfg.get('megatron_legacy', False),
                seq_len_interpolation_factor=self.cfg.get('seq_len_interpolation_factor', None),
                rotary_base=self.cfg.get('rotary_base', 10000),
            )
            if self.cfg.get("apply_embedding_scaling", False) and parallel_state.is_pipeline_first_stage():
                extend_instance(model.language_model.embedding, EmbeddingScalingMixin)
        return model

    def setup_optimizer_param_groups(self):
        """ModelPT override. Optimizer will get self._optimizer_param_groups"""
        if self.cfg.get('do_layer_norm_weight_decay', False):
            if isinstance(self.model, list):
                self._optimizer_param_groups = get_all_params_for_weight_decay_optimization(self.model)
            else:
                self._optimizer_param_groups = get_all_params_for_weight_decay_optimization([self.model])

        else:
            self._optimizer_param_groups = get_params_for_weight_decay_optimization(self.model)

    def setup_mcore_distributed_parallel(self):
        """Set up mcore distributed data parallel"""
        if self.with_distributed_adam and self.use_mcore_dist_optim:
            config = get_model_config(self.model[0])
            ddp_config = DistributedDataParallelConfig(
                grad_reduce_in_fp32=(self.cfg.optim.get('grad_sync_dtype', 'fp32') == 'fp32'),
                overlap_grad_reduce=self.cfg.optim.get('overlap_grad_sync', False),
                use_distributed_optimizer=True,
                check_for_nan_in_grad=self.cfg.optim.get('check_for_nan_in_grad', False),
                # mcore bucket_size is based on num of parameters, therefore not
                # using bucket_cap_mb to configure bucket_size here
                bucket_size=self.cfg.optim.get('ddp_bucket_size', None),
            )
            self.model = [
                McoreDDP(
                    config,
                    ddp_config,
                    model_chunk,
                    # Turn off bucketing for model_chunk 2 onwards, since communication for these
                    # model chunks is overlapped with compute anyway.
                    disable_bucketing=(model_chunk_idx > 0),
                )
                for (model_chunk_idx, model_chunk) in enumerate(self.model)
            ]

            # (TODO) Broadcast params from data parallel src rank to other data parallel ranks.
            # by calling model_module.broadcast_params() if the model is randomly initialized.

    def configure_optimizers(self):

        if self.with_distributed_adam and not self.use_mcore_dist_optim:

            # Special handling for embedding grads
            with_fp32_embedding_grads = self.cfg.get('with_fp32_embedding_grads', True)
            modules = self.get_model_module_list()
            if parallel_state.is_pipeline_first_stage(ignore_virtual=True):
                module = modules[0]  # first virtual rank has the embeddings

                # Word embeddings: use FP32 grads and disable
                # overlapped grad sync with pipeline parallelism
                word_embeddings = (
                    module.shared_embedding_or_output_weight() if self.mcore_gpt else module.word_embeddings_weight()
                )
                word_embeddings._with_fp32_optimizer = with_fp32_embedding_grads
                if parallel_state.get_pipeline_model_parallel_world_size() > 1 and self.cfg.get(
                    'share_embeddings_and_output_weights', True
                ):
                    word_embeddings._disable_greedy_grad_copy = not self.megatron_amp_O2
                    word_embeddings._disable_overlap_grad_sync = True

                # Position embeddings: use FP32 grads
                position_embeddings = None
                if self.mcore_gpt:
                    if module.embedding.add_position_embedding:
                        position_embeddings = module.embedding.position_embeddings.weight
                else:
                    position_embeddings = module.position_embeddings_weight()
                if position_embeddings is not None:
                    position_embeddings._with_fp32_optimizer = with_fp32_embedding_grads

            # Handle case where embeddings are used in output layer
            if parallel_state.is_pipeline_last_stage(ignore_virtual=True) and self.cfg.get(
                'share_embeddings_and_output_weights', True
            ):
                module = modules[-1]  # last virtual rank has the embeddings
                word_embeddings = (
                    module.shared_embedding_or_output_weight() if self.mcore_gpt else module.word_embeddings_weight()
                )
                word_embeddings._with_fp32_optimizer = with_fp32_embedding_grads
                if parallel_state.get_pipeline_model_parallel_world_size() > 1:
                    word_embeddings._disable_greedy_grad_copy = not self.megatron_amp_O2
                    word_embeddings._disable_overlap_grad_sync = True

            # Disable overlapped grad sync for layer norm grads when
            # sequence parallelism is enabled
            for param in self.parameters():
                if getattr(param, 'sequence_parallel', False):
                    param._disable_greedy_grad_copy = not self.megatron_amp_O2
                    param._disable_overlap_grad_sync = True

            # Initialize parameter buckets for overlapped grad and param syncs
            # Note: Params with disabled overlapping and params in the
            # first layer are put together in a bucket. If FP8 tensors
            # are detected, those are also put in the first layer's
            # bucket.
            def make_parameter_bucket(module: torch.nn.Module) -> List[torch.nn.Parameter]:
                bucket = [
                    param for param in module.parameters() if not getattr(param, '_disable_overlap_grad_sync', False)
                ]
                if any(is_float8tensor(param) for param in bucket):
                    bucket = list(filter(is_float8tensor, bucket))
                return bucket

            buckets = []
            if self.cfg.get('virtual_pipeline_model_parallel_size', None) is not None:
                # Initialize a bucket for each virtual pipeline stage
                for module in self.model:
                    if isinstance(module, (Float16Module, MCoreFloat16Module)):
                        module = module.module
                    stage_bucket = []
                    layers = module.decoder.layers if self.mcore_gpt else module.language_model.encoder.layers
                    buckets.extend(make_parameter_bucket(layer) for layer in layers)
            else:
                # Initialize a bucket for each Transformer layer
                modules = self.model if isinstance(self.model, list) else [self.model]
                for module in modules:
                    if isinstance(module, (Float16Module, MCoreFloat16Module)):
                        module = module.module
                    layers = module.decoder.layers if self.mcore_gpt else module.language_model.encoder.layers
                    buckets.extend(make_parameter_bucket(layer) for layer in layers)
            buckets.reverse()
            used_params = set(itertools.chain.from_iterable(buckets))
            buckets[-1].extend(p for p in self.parameters() if p not in used_params)
            self.distributed_adam_buckets = buckets

        return super().configure_optimizers()

    def forward(self, tokens, text_position_ids, attention_mask, labels):
        output_tensor = self.model(tokens, text_position_ids, attention_mask, labels=labels)
        return output_tensor

    def fwd_bwd_step(self, dataloader_iter, forward_only, first_val_step=None):

        # handle asynchronous grad reduction
        no_sync_func = None
        grad_sync_func = None
        param_sync_func = None
        if self.with_distributed_adam:
            if forward_only:
                if self.validation_param_sync_overlap:
                    param_sync_func = self.sync_overlap_parameters
            elif not self.use_mcore_dist_optim:
                no_sync_func = partial(
                    self._optimizer.no_sync,
                    greedy_grad_copy=self.megatron_amp_O2,
                )
                grad_sync_func = self.reduce_overlap_gradients
                param_sync_func = self.sync_overlap_parameters
            else:
                if self.cfg.optim.get("overlap_grad_sync", False):
                    no_sync_func = [model_chunk.no_sync for model_chunk in self.model]
                    no_sync_func = no_sync_func[0] if len(self.model) == 1 else no_sync_func

                    if self.cfg.optim.get("delay_grad_reduce", True):
                        grad_sync_func = [model_chunk.start_grad_sync for model_chunk in self.model]
                        grad_sync_func = grad_sync_func[0] if len(self.model) == 1 else grad_sync_func
                if self.cfg.optim.get("overlap_param_sync", False) and self.cfg.optim.get("delay_param_gather", False):
                    param_sync_func = [
                        lambda x, model_index=model_index: self._optimizer.finish_param_sync(model_index, x)
                        for model_index in range(len(self.model))
                    ]
                    param_sync_func = param_sync_func[0] if len(self.model) == 1 else param_sync_func

        # pipeline schedules will get these from self.model.config
        for module in self.get_model_module_list():
            module.config.no_sync_func = no_sync_func
            module.config.grad_sync_func = grad_sync_func
            module.config.param_sync_func = param_sync_func
            if self.use_mcore_dist_optim:
                module.config.finalize_model_grads_func = finalize_model_grads

        # run forward and backwards passes for an entire global batch
        # we do this inside training_step to support pipeline parallelism
        fwd_bwd_function = get_forward_backward_func()

        # TODO @akhattar: add num_micro_batches_with_partial_activation_checkpoints when ready
        losses_reduced_per_micro_batch = fwd_bwd_function(
            forward_step_func=self.get_forward_output_and_loss_func(forward_only),
            data_iterator=self._make_data_iterator_list(dataloader_iter),
            model=self.model,
            num_microbatches=get_num_microbatches(),
            forward_only=forward_only,
            seq_length=self.cfg.encoder_seq_length,
            micro_batch_size=self.cfg.micro_batch_size,
            first_val_step=first_val_step,
        )

        # only the last stages of the pipeline return losses
        if losses_reduced_per_micro_batch:
            if (not forward_only) or self.validation_drop_last:
                # average loss across micro batches
                loss_tensors_list = [loss_reduced['avg'] for loss_reduced in losses_reduced_per_micro_batch]
                loss_tensor = torch.concat(loss_tensors_list)
                loss_mean = loss_tensor.mean()
            else:
                # Get the total loss since micro batches sizes are not uniform
                loss_sum_tensors_list = [
                    loss_sum['loss_sum_and_ub_size']
                    for loss_sum in losses_reduced_per_micro_batch
                    if loss_sum['loss_sum_and_ub_size'][1] > 0
                ]
                loss_sum = (
                    torch.vstack(loss_sum_tensors_list).sum(axis=0)
                    if len(loss_sum_tensors_list) > 0
                    else torch.tensor([0.0, 0.0]).cuda()
                )
                return loss_sum
        else:
            # we're not on the last pipeline stage so no losses
            if forward_only:
                loss_mean = []
            else:
                loss_mean = torch.tensor(0.0).cuda()

        return loss_mean

    def initialize_ub_func(self):
        ub_cfgs = self.cfg.get('ub_tp_comm_overlap_cfg', None)
        if ub_cfgs is None:
            warnings.warn(
                "Couldn't find TP config. Please check the path correctness. Initializing TP comm overlap with the default config."
            )

        input_shape = [
            self.cfg.get('encoder_seq_length')
            * self.cfg.get('micro_batch_size')
            // self.cfg.get('context_parallel_size', 1),
            self.cfg.get('hidden_size'),
        ]

        te_module.base.initialize_ub(
            shape=input_shape,
            tp_size=self.cfg.get('tensor_model_parallel_size'),
            use_fp8=self.cfg.get('fp8'),
            ub_cfgs=ub_cfgs,
        )
        self.initialize_ub = False

    def training_step_fwd_bwd_step_call(self, dataloader_iter, forward_only):
        """
        This method is called from the training_step method.
        It is separated out to allow for overriding in the MegatronGPTEmbeddingModel
        """
        loss_mean = self.fwd_bwd_step(dataloader_iter, forward_only)
        return loss_mean

    def training_step(self, dataloader_iter):
        """
        We pass the dataloader iterator function to the micro-batch scheduler.
        The input batch to each micro-batch is fetched using the dataloader function
        in the micro-batch fwd function.
        """
        # Initialize userbuffer communicators.
        if self.initialize_ub:
            self.initialize_ub_func()

        if self.rampup_batch_size:
            num_microbatch_calculator = apex.transformer.pipeline_parallel.utils._GLOBAL_NUM_MICROBATCHES_CALCULATOR
            current_global_batch_size = num_microbatch_calculator.current_global_batch_size
            # do validation and save the checkpoint when gbs is changed
            if self.prev_global_batch_size != current_global_batch_size and self.prev_global_batch_size:
                self.trainer.should_stop = True

        # zero out the mcore grad buf
        if self.use_mcore_dist_optim:
            for model_chunk in self.model:
                model_chunk.zero_grad_buffer()

        # we zero grads here because we also call backward in the megatron-core fwd/bwd functions
        self._optimizer.zero_grad()

        if self.with_distributed_adam and not self.use_mcore_dist_optim:
            # hack to enable overlapping param sync and forward compute
            # note: the distributed optimizer monkey-patches each
            # parameter's __getattribute__ function so that it can
            # launch parameter all-gathers the first time the
            # parameter is accessed after the optimizer step. However,
            # PyTorch directly passes embedding parameters into a C++,
            # bypassing this process. A quick-and-dirty hack is to
            # manually interact with the parameter.
            modules = self.model if isinstance(self.model, list) else [self.model]
            for module in modules:
                if isinstance(module, (Float16Module, MCoreFloat16Module)):
                    module = module.module
                if not self.mcore_gpt:
                    module = module.language_model
                if hasattr(module, 'embedding'):
                    for param in module.embedding.parameters():
                        param.data_ptr()

        if self.cfg.get('pipeline_model_parallel_size', 1) > 1 and parallel_state.is_pipeline_last_stage(
            ignore_virtual=True
        ):
            if (
                self.cfg.get('defer_embedding_wgrad_compute', False) and self.mcore_gpt
            ):  # Silently ignore the optimization if MCORE is not used
                module_list = self.get_model_module_list()
                if len(module_list) > 1:
                    embedding_module = module_list[-1]
                else:
                    embedding_module = module_list[0]

                embedding_module.embedding_activation_buffer.clear()
                assert (
                    len(embedding_module.embedding_activation_buffer) == 0
                ), "When you defer wgrads, this buffer should not hold stray activations"

        loss_mean = self.training_step_fwd_bwd_step_call(dataloader_iter, forward_only=False)

        if self.cfg.get('fp8', False):
            self.prev_step_training = self.training

        # Optimization: Defer the embedding GEMM Wgrads of the last PP stage to pipeline flush waiting time
        if self.cfg.get('pipeline_model_parallel_size', 1) > 1 and parallel_state.is_pipeline_last_stage(
            ignore_virtual=True
        ):
            if (
                self.cfg.get('defer_embedding_wgrad_compute', False) and self.mcore_gpt
            ):  # Silently ignore the optimization if MCORE is not used
                module_list = self.get_model_module_list()
                if len(module_list) > 1:
                    embedding_module = module_list[-1]
                else:
                    embedding_module = module_list[0]

                embedding_activation_buffer = embedding_module.embedding_activation_buffer
                grad_output_buffer = embedding_module.grad_output_buffer
                if self.cfg.get('share_embeddings_and_output_weights', True):
                    weight = embedding_module.shared_embedding_or_output_weight()
                else:
                    weight = embedding_module.output_layer.weight

                drain_embedding_wgrad_compute(
                    embedding_module.config, embedding_activation_buffer, grad_output_buffer, weight
                )

        # when using sequence parallelism, the sequence parallel layernorm grads must be all-reduced
        if self.cfg.get('tensor_model_parallel_size', 1) > 1 and self.cfg.get('sequence_parallel', False):
            # Mcore DistOpt handles this, so we don't have to
            if not self.use_mcore_dist_optim:
                self.megatron_timer_start('allreduce_sequence_parallel_gradients', log_level=1)
                self.allreduce_sequence_parallel_gradients()
                self.megatron_timer_stop('allreduce_sequence_parallel_gradients')

        self.megatron_timer_start('gradient_allreduce', log_level=1)
        if self.use_fsdp:
            # Reduce the gradients omitted from FSDP-sharding
            self.allreduce_fsdp_sharding_omitted_gradients()
        elif self.with_distributed_adam:
            if not self.use_mcore_dist_optim:
                # synchronize asynchronous grad reductions
                # note: not necessary, but reduces performance degradation
                # from multiple simultaneous NCCL calls
                self._optimizer._finish_bucket_grad_sync()
            # else: Mcore distributed optim calls finalize_model_grads to finish grad sync
        elif self.megatron_amp_O2:
            # when using pipeline parallelism grads must be all-reduced after the pipeline (not asynchronously)
            if (
                self.cfg.get('pipeline_model_parallel_size', 1) > 1
                or self.cfg.get('sequence_parallel', False)
                or not self.cfg.get('async_grad_allreduce', True)
            ):
                # main grads are stored in the MainParamsOptimizer wrapper
                self._optimizer.allreduce_main_grads()
        else:
            # async grad allreduce is not currently implemented for O1/autocasting mixed precision training
            # so we all-reduce gradients after the pipeline
            self.allreduce_gradients()  # @sangkug we think this is causing memory to blow up (hurts perf)
        self.megatron_timer_stop('gradient_allreduce')

        if (
            not self.use_mcore_dist_optim
            and self.cfg.get('pipeline_model_parallel_size', 1) > 1
            and self.cfg.get('share_embeddings_and_output_weights', True)
        ):
            self.megatron_timer_start('allreduce_first_last_embeddings', log_level=1)
            # when using pipeline parallelism the first and last stage must keep embeddings in sync
            self.allreduce_first_last_embeddings()
            self.megatron_timer_stop('allreduce_first_last_embeddings')

        if self.log_memory_usage:
            max_memory_reserved = torch.cuda.max_memory_reserved()
            memory_allocated = torch.cuda.memory_allocated()
            self.log(
                'peak_memory_usage',
                max_memory_reserved,
                prog_bar=True,
                rank_zero_only=True,
                batch_size=1,
            )
            self.log(
                'memory_allocated',
                memory_allocated,
                prog_bar=True,
                rank_zero_only=True,
                batch_size=1,
            )

        ## logging
        if self.log_train_loss:
            # When using pipeline parallelism, loss is calculated only in the last pipeline stage and
            # it should be casted to other pipeline stages for logging.
            # we can avoid this broadcast by updating the PTL log function to accept specific ranks
            if parallel_state.get_pipeline_model_parallel_world_size() > 1:
                if torch.distributed.get_rank() == get_last_rank():
                    torch.distributed.send(loss_mean, 0)
                elif torch.distributed.get_rank() == 0:
                    torch.distributed.recv(loss_mean, get_last_rank())
            self.log('reduced_train_loss', loss_mean, prog_bar=True, rank_zero_only=True, batch_size=1)

            # (@adithyare) we need to check for the _scaler attribute to enable pp>1 for adapter training
            if self.cfg.precision == 16 and hasattr(self.trainer.precision_plugin.scaler, "_scale"):
                loss_scale = self.trainer.precision_plugin.scaler._scale
                if loss_scale is not None:
                    self.log('loss_scale', loss_scale, batch_size=1)

        lr = self._optimizer.param_groups[0]['lr']
        self.log('lr', lr, rank_zero_only=True, batch_size=1)
        self.log(
            'global_step',
            self.trainer.global_step,
            prog_bar=True,
            rank_zero_only=True,
            batch_size=1,
        )

        consumed_samples = self._compute_consumed_samples_after_training_step()
        # TODO: make sure compute_consumed_samples works for pipeline parallelism
        self.log(
            'consumed_samples',
            consumed_samples,
            prog_bar=True,
            rank_zero_only=True,
            batch_size=1,
        )

        if self.rampup_batch_size:
            self.prev_global_batch_size = current_global_batch_size
            self.prev_consumed_samples = consumed_samples
            num_microbatch_calculator.update(
                consumed_samples=consumed_samples,
                consistency_check=False,
            )
            current_global_batch_size = num_microbatch_calculator.current_global_batch_size
            self.log('global_batch_size', current_global_batch_size, prog_bar=True, rank_zero_only=True, batch_size=1)
            self.if_first_step = 1

        return loss_mean

    def backward(self, *args, **kwargs):
        """LightningModule hook to do backward.
        We want this to do nothing since we run backward in the fwd/bwd functions from megatron-core.
        No need to call it here.
        """
        return

    def optimizer_zero_grad(self, *args, **kwargs):
        """LightningModule hook to zero grad.
        We want this to do nothing as we are zeroing grads during the training_step.
        """
        return

    def _append_sequence_parallel_module_grads(self, module, grads):
        """Helper method for allreduce_sequence_parallel_gradients"""

        for param in module.parameters():
            sequence_parallel_param = getattr(param, 'sequence_parallel', False) or getattr(
                param, 'sequence_parallel_enabled', False
            )
            # (@adithyare) adapter training now extends MegatronGPTModel
            # so we have to add this check here to ensure we do not
            # perform all_reduce when grad is None.
            # grad can be None when performing PEFT training.
            if sequence_parallel_param and param.requires_grad:
                if self.megatron_amp_O2:
                    grad = param.main_grad
                else:
                    grad = param.grad
                grads.append(grad.data)

    def allreduce_sequence_parallel_gradients(self):
        """All-reduce layernorm parameters across model parallel nodes when sequence parallelism is used.
        Modified from megatron-lm:
        https://gitlab-master.nvidia.com/ADLR/megatron-lm/-/blob/3f91f09bb2ab32f9904b47f46f19d2fc3f518ed8/megatron/training.py#L425
        """

        grads = []
        if isinstance(self.model, list):
            for module in self.model:
                self._append_sequence_parallel_module_grads(module, grads)
        else:
            self._append_sequence_parallel_module_grads(self.model, grads)
        if not grads:
            # may be empty for PEFT training
            return
        coalesced = torch._utils._flatten_dense_tensors(grads)
        torch.distributed.all_reduce(coalesced, group=parallel_state.get_tensor_model_parallel_group())
        for buf, synced in zip(grads, torch._utils._unflatten_dense_tensors(coalesced, grads)):
            buf.copy_(synced)

    def allreduce_fsdp_sharding_omitted_gradients(self):
        """All-reduce gradients of FSDP-sharding-omitted parameters in sharding domain (data-parallel domain)."""
        assert isinstance(self.model, torch.nn.Module)
        grads = []
        for param in self.model._ignored_params:
            if param.requires_grad and param.grad is not None:
                grad = param.grad
                grads.append(grad.data)
        if len(grads) > 0:
            coalesced = torch._utils._flatten_dense_tensors(grads)
            torch.distributed.all_reduce(coalesced, group=parallel_state.get_data_parallel_group())
            for buf, synced in zip(grads, torch._utils._unflatten_dense_tensors(coalesced, grads)):
                buf.copy_(synced)

    def allreduce_first_last_embeddings(self):

        # Modified from megatron-lm: https://github.com/NVIDIA/Megatron-LM/blob/d41696840ed0a7edb7e0499eb82a48ae112d9bb3/megatron/training.py#L407
        # All-reduce word_embeddings' grad across first and last stages to ensure
        # that word_embeddings parameters stay in sync.
        # This should only run for models that support pipelined model parallelism
        # (BERT and GPT-2).
        if parallel_state.get_pipeline_model_parallel_world_size() > 1 and (
            parallel_state.is_pipeline_first_stage(ignore_virtual=True)
            or parallel_state.is_pipeline_last_stage(ignore_virtual=True)
        ):
            module_list = self.get_model_module_list()
            if parallel_state.is_pipeline_first_stage(ignore_virtual=True):
                module = module_list[0]  # only the first virtual rank has the embeddings
            elif parallel_state.is_pipeline_last_stage(ignore_virtual=True):
                module = module_list[-1]  # only the last virtual rank has the embeddings
            share_embeddings = (
                module.share_embeddings_and_output_weights if self.mcore_gpt else module.share_token_embeddings
            )
            if share_embeddings:
                word_embeddings_weight = (
                    module.shared_embedding_or_output_weight() if self.mcore_gpt else module.word_embeddings_weight()
                )
                # (@adithyare) adapter training now extends MegatronGPTModel so we have to add this check here to ensure we do not perform all_reduce when grad is None.
                # grad can be None when performing PeFT training.
                if word_embeddings_weight.requires_grad:
                    if self.megatron_amp_O2:
                        # O2 recipe stores a "main" copy of weights and grads
                        grad = word_embeddings_weight.main_grad
                    else:
                        grad = word_embeddings_weight.grad
                    torch.distributed.all_reduce(grad, group=parallel_state.get_embedding_group())

    def _make_data_iterator_list(self, data_iterator: Iterator) -> List[Iterator]:
        """Convert data iterator into form expected by Megatron

        With interleaved pipeline parallelism, Megatron expects a
        list of one data iterator per model chunk. Each model
        chunk independently gets data from its data iterator, so
        we need to interact with the data iterator multiple times
        for each microbatch step. Instead of incorporating this
        logic into the data loader, we cache the iterator's output
        to the first model chunk and reuse it in the other model
        chunks.
        """

        if not isinstance(self.model, list) or len(self.model) == 1:
            return data_iterator  # TODO @tmoon: Remove
            # TODO @tmoon: Use once available in Megatron-LM
            # return DataIteratorList([data_iterator])

        class CachingIterator:
            """Iterator wrapper that caches values"""

            class Proxy:
                """Returns values from caching iterator wrapper

                Assumed to never advance past the caching iterator.
                """

                def __init__(self):
                    self.cache = queue.Queue()

                def __iter__(self):
                    return self

                def __next__(self):
                    return self.cache.get_nowait()

            def __init__(self, iterator: Iterator):
                self.iterator = iterator
                self.proxies = []

            def make_proxy(self):
                self.proxies.append(CachingIterator.Proxy())
                return self.proxies[-1]

            def __iter__(self):
                return self

            def __next__(self):
                val = next(self.iterator)
                for proxy in self.proxies:
                    proxy.cache.put(val)
                return val

        # Make list of iterator wrappers
        iters = [CachingIterator(data_iterator)]
        while len(iters) < len(self.model):
            iters.append(iters[0].make_proxy())
        return iters  # TODO @tmoon: Remove
        # TODO @tmoon: Use once available in Megatron-LM
        # return DataIteratorList(iters)

    def get_batch(self, data_iterator, tuning):
        """Generate a batch."""

        # Broadcast data.
        if data_iterator is not None:
            # If tuple, 1st element in it is the batch since dataloader_iter returns batch, batch_idx, dataloader_idx
            data = next(data_iterator)
            if isinstance(data, tuple):
                data = data[0]
        else:
            data = None

        # return batch for GPT SFT
        if tuning:
            return data

        batch = {
            'tokens': data["tokens"],
            'labels': data["labels"],
            'loss_mask': data["loss_mask"],
            'attention_mask': None if "attention_mask" not in data else data["attention_mask"],
            'position_ids': data["position_ids"],
        }
        if "attention_mask" in data:
            batch['attention_mask'] = data["attention_mask"]

        return batch

    def get_batch_on_this_context_parallel_rank(self, batch):
        num_valid_tokens_in_ub = None
        if 'loss_mask' in batch and batch['loss_mask'] is not None:
            num_valid_tokens_in_ub = batch['loss_mask'].sum()

        cp_size = parallel_state.get_context_parallel_world_size()
        if cp_size > 1:
            cp_rank = parallel_state.get_context_parallel_rank()
            for key, val in batch.items():
                if val is not None:
                    seq_dim = 1 if key != 'attention_mask' else 2
                    val = val.view(
                        *val.shape[0:seq_dim],
                        2 * cp_size,
                        val.shape[seq_dim] // (2 * cp_size),
                        *val.shape[(seq_dim + 1) :],
                    )
                    index = torch.tensor([cp_rank, (2 * cp_size - cp_rank - 1)], device="cpu", pin_memory=True).cuda(
                        non_blocking=True
                    )
                    val = val.index_select(seq_dim, index)
                    val = val.view(*val.shape[0:seq_dim], -1, *val.shape[(seq_dim + 2) :])
                    batch[key] = val

        batch['num_valid_tokens_in_ub'] = num_valid_tokens_in_ub

        return batch

    def get_forward_output_and_loss_func(self, validation_step=False, tuning=False):
        def fwd_output_and_loss_func(dataloader_iter, model, checkpoint_activations_all_layers=None):

            # Get data batch
            batch = self.get_batch(dataloader_iter, tuning)

            # Transfer needed data to GPU
            required_keys = set()
            max_seqlen = batch['max_seqlen'].squeeze() if 'max_seqlen' in batch else None
            cu_seqlens_argmin = batch['cu_seqlens_argmin'] if 'cu_seqlens_argmin' in batch else None
            if parallel_state.get_pipeline_model_parallel_world_size() == 1:
                required_keys.update(batch.keys())
            else:
                required_keys.add('attention_mask')
                if 'cu_seqlens' in batch:
                    required_keys.add('cu_seqlens')
                if parallel_state.is_pipeline_first_stage():
                    required_keys.update(('tokens', 'position_ids'))
                if parallel_state.is_pipeline_last_stage():
                    required_keys.update(('labels', 'loss_mask'))
            if self.get_attention_mask_from_fusion and 'attention_mask' in required_keys:
                required_keys.remove('attention_mask')
            batch = {
                key: val.cuda(non_blocking=True) if key in required_keys and isinstance(val, torch.Tensor) else None
                for key, val in batch.items()
            }

            # slice batch along sequence dimension for context parallelism
            batch = self.get_batch_on_this_context_parallel_rank(batch)

            # Model forward pass
            forward_args = {
                'input_ids': batch['tokens'],
                'position_ids': batch['position_ids'],
                'attention_mask': None if self.get_attention_mask_from_fusion else batch['attention_mask'],
                'labels': batch['labels'] if 'labels' in batch else None,
                'loss_mask': batch['loss_mask'],
            }

            if not self.mcore_gpt:
                forward_args['checkpoint_activations_all_layers'] = checkpoint_activations_all_layers
                if not self.use_loss_mask:
                    forward_args.pop('loss_mask')
            else:
                # TODO: @eharper can we add this to mcore?
                forward_args.pop('loss_mask')

                if 'cu_seqlens' in batch:  # packed sequence from GPTSFTPackedDataset
                    # these args are passed eventually into TEDotProductAttention.forward()
                    cu_seqlens = batch['cu_seqlens'].squeeze()  # remove batch size dimension (mbs=1)
                    # remove -1 "paddings" added in collate_fn
                    if cu_seqlens_argmin is not None:
                        cu_seqlens = cu_seqlens[: cu_seqlens_argmin.item()]
                    else:
                        cu_seqlens = cu_seqlens[: torch.argmin(cu_seqlens)]

                    try:
                        from megatron.core.packed_seq_params import PackedSeqParams
                    except (ImportError, ModuleNotFoundError) as e:
                        mcore_version = packaging.version.Version(version('megatron-core'))
                        logging.error(
                            f"megatron-core v{mcore_version} does not support training with packed sequence. "
                            "Please use megatron-core >= 0.5.0, or set model.data.train_ds.packed_sequence=False"
                        )
                        raise e

                    forward_args['packed_seq_params'] = PackedSeqParams(
                        cu_seqlens_q=cu_seqlens,
                        cu_seqlens_kv=cu_seqlens,
                        max_seqlen_q=max_seqlen,
                        max_seqlen_kv=max_seqlen,
                        qkv_format='thd',
                    )

            output_tensor = model(**forward_args)

            loss_mask = batch['loss_mask']
            kl_div = torch.tensor(0.0, device=loss_mask.device)
            if self.c_kl > 0:
                with torch.no_grad():      
                    ref_outputs = self.ref_model(
                        tokens=forward_args['input_ids'],
                        attention_mask=forward_args['attention_mask'],
                        labels=forward_args['labels'],
                        text_position_ids=forward_args['position_ids']
                    )

                kl_div = kl_loc_loss(
                    ref_outputs.to(torch.float32),
                    output_tensor.to(torch.float32),
                    forward_args['attention_mask'],
                    self.use_absolute_kl,
                    self.use_log_softmax_kl,
                )
                
                if wandb.run:
                    wandb.log({'kl-div': kl_div})

            def loss_func(output_tensor, c_kl_p_kl_div):
                # Loss for a micro-batch (ub)
                loss_for_ub = self.loss_func(batch['loss_mask'], batch['num_valid_tokens_in_ub'], output_tensor)
                loss_for_ub += c_kl_p_kl_div
                cp_size = parallel_state.get_context_parallel_world_size()
                if self.return_output_tensors:
                    # TODO: need a better way to check if loss_func is returning more stuff than just loss... (@adithyare)
                    loss_for_ub, q_hs, d_hs, pos_cs, neg_cs, diff_cs = loss_for_ub
                    reduced_loss = average_losses_across_data_parallel_group([loss_for_ub])
                    pos_cs = average_losses_across_data_parallel_group([pos_cs])
                    neg_cs = average_losses_across_data_parallel_group([neg_cs])
                    diff_cs = average_losses_across_data_parallel_group([diff_cs])
                    return (
                        loss_for_ub * cp_size,
                        {
                            'avg': reduced_loss,
                            'query_hs': q_hs,
                            'doc_hs': d_hs,
                            'avg_pos_cs': pos_cs,
                            'avg_neg_cs': neg_cs,
                            'diff_cs': diff_cs,
                        },
                    )
                elif validation_step and not self.validation_drop_last:
                    num_valid_tokens_in_ub = batch['num_valid_tokens_in_ub']
                    if loss_for_ub.isnan():
                        assert batch['loss_mask'].count_nonzero() == 0, 'Got NaN loss with non-empty input'
                        loss_sum_for_ub = torch.zeros_like(loss_for_ub)
                        num_valid_tokens_in_ub = 0
                    else:
                        if self.sample_weight == 'constant':
                            num_valid_tokens_in_ub = 1
                        loss_sum_for_ub = num_valid_tokens_in_ub * loss_for_ub

                    loss_sum_and_ub_size_all_gpu = torch.cat(
                        [
                            loss_sum_for_ub.clone().detach().view(1),
                            torch.tensor([num_valid_tokens_in_ub]).cuda().clone().detach(),
                        ]
                    )
                    # Could potentially reduce num_valid_samples_in_microbatch and use that to aggregate instead of len(self._validation_ds)
                    torch.distributed.all_reduce(
                        loss_sum_and_ub_size_all_gpu, group=parallel_state.get_data_parallel_group()
                    )
                    return loss_for_ub * cp_size, {'loss_sum_and_ub_size': loss_sum_and_ub_size_all_gpu}
                else:
                    reduced_loss = average_losses_across_data_parallel_group([loss_for_ub])
                    return loss_for_ub * cp_size, {'avg': reduced_loss}

            return output_tensor, loss_func, forward_args, loss_mask, self.c_kl * kl_div

        return fwd_output_and_loss_func

    def get_forward_output_only_func(self):
        def fwd_output_only_func(dataloader_iter, model):
            # If tuple, 1st element in it is the batch since dataloader_iter returns batch, batch_idx, dataloader_idx
            batch = next(dataloader_iter)
            if isinstance(batch, tuple):
                batch = batch[0]
            extra_arg = {}
            if len(batch) == 3:
                tokens, attention_mask, position_ids = batch
                tokens = tokens.cuda()
                position_ids = position_ids.cuda()
                if attention_mask is not None:
                    attention_mask = attention_mask.cuda()
                    attention_mask = attention_mask[0:1]
            else:
                (
                    tokens,
                    attention_mask,
                    position_ids,
                    set_inference_key_value_memory,
                    inference_max_sequence_len,
                ) = batch
                tokens = tokens.cuda()
                position_ids = position_ids.cuda()
                if attention_mask is not None:
                    attention_mask = attention_mask.cuda()
                    attention_mask = attention_mask[0:1]
                if self.mcore_gpt:
                    # if first step, then clear KV cache, otherwise reuse inference_paarms
                    if set_inference_key_value_memory[0].item():
                        self.inference_params = InferenceParams(
                            max_batch_size=tokens.size(0), max_sequence_length=inference_max_sequence_len[0].item()
                        )
                    extra_arg['inference_params'] = self.inference_params
                else:
                    extra_arg['set_inference_key_value_memory'] = set_inference_key_value_memory[0].item()
                    extra_arg['inference_max_sequence_len'] = inference_max_sequence_len[0].item()
            # Currently for all MCore transformer layer specs causal attention mask
            # is used so we can delegate creating it to MCore/TE and pass None below
            if (
                isinstance(model, MCoreGPTModel)
                or hasattr(model, "module")
                and isinstance(model.module, MCoreGPTModel)
            ):
                attention_mask = None
            output_tensor = model(tokens, position_ids, attention_mask, **extra_arg)

            # Advance inference sequence offset.
            if self.inference_params:
                # if last stage, then (final) output is [b, s, h], otherwise it's [s, b, h]
                if parallel_state.is_pipeline_last_stage():
                    self.inference_params.sequence_len_offset += output_tensor.size(1)
                else:
                    self.inference_params.sequence_len_offset += output_tensor.size(0)

            def id_func(output_tensor):
                return output_tensor, {'logits': output_tensor}

            return output_tensor, id_func

        return fwd_output_only_func

    def validation_step(self, dataloader_iter, dataloader_idx=0):
        """
        Our dataloaders produce a micro-batch and then we fetch
        a number of microbatches depending on the global batch size and model parallel size
        from the dataloader to produce a list of microbatches.
        The list of microbatches is then piped through the pipeline using megatron-core fwd/bwd functions.
        """
        mode = 'test' if self.trainer.testing else 'val'
        # Initialize userbuffer communicators.
        if self.initialize_ub:
            self.initialize_ub_func()

        if isinstance(self.model, list):
            for model_module in self.model:
                model_module.eval()
        else:
            self.model.eval()

        if self.cfg.get('fp8', False):
            first_val_step = self.prev_step_training and not self.training
            self.prev_step_training = self.training
        else:
            first_val_step = None

        with torch.no_grad():
            loss = self.fwd_bwd_step(dataloader_iter, True, first_val_step)

        if isinstance(self.model, list):
            for model_module in self.model:
                model_module.train()
        else:
            self.model.train()

        if mode == 'val':
            # Append with the correct dataloader_idx in case of multiple dataloaders
            if type(self.trainer.val_dataloaders) == list and len(self.trainer.val_dataloaders) > 1:
                self.validation_step_outputs[dataloader_idx].append(loss)
            else:
                self.validation_step_outputs.append(loss)
        else:
            if type(self.trainer.test_dataloaders) == list and len(self.trainer.test_dataloaders) > 1:
                self.test_step_outputs[dataloader_idx].append(loss)
            else:
                self.test_step_outputs.append(loss)

        return loss

    def on_validation_epoch_end(self):
        if parallel_state.is_pipeline_last_stage():
            # only the last pipeline parallel stages return loss with their batch size
            if self.validation_drop_last:
                averaged_loss = torch.stack(self.validation_step_outputs).mean()
            else:
                # Compute the avg loss by total_loss across all samples / total number of samples
                total_loss_and_total_samples = torch.vstack(self.validation_step_outputs).sum(axis=0)
                avg_loss = total_loss_and_total_samples[0] / total_loss_and_total_samples[1]
                averaged_loss = avg_loss.type(torch.float32).cuda()
        else:
            averaged_loss = torch.tensor(0.0, dtype=torch.float32).cuda()

        # When using pipeline parallelism, loss is calculated only in the last pipeline stage and
        # it should be casted to other pipeline stages for logging.
        if parallel_state.get_pipeline_model_parallel_world_size() > 1:
            if self.loss_broadcast_src_rank is None:
                self.loss_broadcast_src_rank = parallel_state.get_pipeline_model_parallel_last_rank()
            torch.distributed.broadcast(
                averaged_loss,
                self.loss_broadcast_src_rank,
                group=parallel_state.get_pipeline_model_parallel_group(),
            )

        self.log('val_loss', averaged_loss, prog_bar=True, rank_zero_only=True, batch_size=1)
        self.validation_step_outputs.clear()  # free memory

        return averaged_loss

    def test_step(self, dataloader_iter):
        return self.validation_step(dataloader_iter)

    def on_test_epoch_end(self):
        averaged_loss = average_losses_across_data_parallel_group(self.test_step_outputs)
        logging.info(f'test_loss: {averaged_loss[0]}')
        self.test_step_outputs.clear()  # free memory

    def loss_func(self, loss_mask, num_valid_tokens_in_ub, output_tensor):
        losses = output_tensor.float()
        loss_mask = loss_mask.view(-1).float()
        # TODO: add nemo version here
        loss = torch.sum(losses.view(-1) * loss_mask) / num_valid_tokens_in_ub  # sequence level nll
        if parallel_state.get_context_parallel_world_size() > 1:
            torch.distributed.all_reduce(loss, group=parallel_state.get_context_parallel_group())
        return loss

    def build_train_valid_test_datasets(self):
        if self.trainer.limit_val_batches > 1.0 and isinstance(self.trainer.limit_val_batches, float):
            raise ValueError("limit_val_batches must be an integer or float less than or equal to 1.0.")
        logging.info('Building GPT datasets.')
        global_batch_size = self.cfg.global_batch_size
        max_train_steps = self.trainer.max_steps
        eval_iters = (max_train_steps // self.trainer.val_check_interval + 1) * self.trainer.limit_val_batches
        test_iters = self.trainer.limit_test_batches

        # TODO: @athitten make num of eval and test samples 1 always, after it works with non DictConfig data_prefix.
        train_valid_test_num_samples = [
            max_train_steps * global_batch_size,
            eval_iters * global_batch_size,
            test_iters * global_batch_size,
        ]

        # The line below exploits a quirk in mcore dataset construction, to make number of epochs for validation and test equal to 1
        # The mcore dataset implementation uses the number N we provide via train_valid_test_num_samples to derive parameter E such that
        # E = argmin_e e * N_d >= N, or equivalently E = ceildiv(N, N_d)
        # Where N_d is the total number of samples in a dataset (files), and N is the requested number of samples (provided for every split in the list below).
        # Setting N = 1 we force E to be 1 as well
        if self.trainer.limit_val_batches <= 1.0 and isinstance(self.trainer.limit_val_batches, float):
            train_valid_test_num_samples[1] = None
        # Add extra FIM tokens to tokenizer
        if self.cfg.data.get('add_fim', False) and self.cfg.tokenizer.library == 'megatron':
            fim_tokens = self.cfg.data.fim.extra_tokens
            fim_tokens = [fim_tokens.prefix, fim_tokens.middle, fim_tokens.suffix, fim_tokens.pad, fim_tokens.eod]
            self.tokenizer.add_special_tokens({'additional_special_tokens': fim_tokens})

        if self.cfg.data.get("legacy_dataset", False):
            self._train_ds, self._validation_ds, self._test_ds = build_train_valid_test_datasets(
                cfg=self.cfg,
                trainer=self.trainer,
                data_prefix=self.cfg.data.data_prefix,
                data_impl=self.cfg.data.data_impl,
                splits_string=self.cfg.data.splits_string,
                train_valid_test_num_samples=train_valid_test_num_samples,
                seq_length=self.cfg.data.seq_length,
                seed=self.cfg.seed,
                skip_warmup=self.cfg.data.get('skip_warmup', True),
                tokenizer=self.tokenizer,
            )
        else:
            # Function needed for mcore GPTDataset
            is_dataset_built_on_rank = lambda: True

            mock_dataset = True if self.cfg.data.get("data_impl", "mmap") == "mock" else False
            add_extra_token = not self.cfg.data.get("no_seqlen_plus_one_input_tokens", False)
            kwargs = {
                "random_seed": self.cfg.seed,
                "sequence_length": self.cfg.data.seq_length,
                "path_to_cache": self.cfg.data.index_mapping_dir,
                "tokenizer": self.tokenizer,
                "reset_position_ids": self.reset_position_ids,
                "reset_attention_mask": self.reset_attention_mask,
                "eod_mask_loss": self.eod_mask_loss,
                "create_attention_mask": not self.get_attention_mask_from_fusion,
                "mmap_bin_files": self.cfg.data.get("mmap_bin_files", True),
                "drop_last_partial_validation_sequence": self.cfg.data.get("validation_drop_last", True),
                "add_extra_token_to_sequence": add_extra_token,
            }

            data_prefix = self.cfg.data.data_prefix

            # support for dict data input type
            if isinstance(data_prefix, DictConfig):
                kwargs['blend_per_split'] = [
                    get_blend_from_list(data_prefix.train),
                    get_blend_from_list(data_prefix.validation),
                    get_blend_from_list(data_prefix.test),
                ]
            else:
                kwargs['blend'] = None if mock_dataset else get_blend_from_list(data_prefix)
                kwargs["split"] = self.cfg.data.splits_string

            if self.cfg.data.get('add_fim', False):
                dataset_config = GPTFIMDatasetConfig(self.cfg.data.fim, **kwargs)
                dataset_type = GPTFIMDataset
            else:
                dataset_config = GPTDatasetConfig(**kwargs)
                dataset_type = MockGPTDataset if mock_dataset else GPTDataset

            self._train_ds, self._validation_ds, self._test_ds = BlendedMegatronDatasetBuilder(
                dataset_type,
                train_valid_test_num_samples,
                is_dataset_built_on_rank,
                dataset_config,
            ).build()

        if self._train_ds is not None:
            logging.info(f'Length of train dataset: {len(self._train_ds)}')
        if self._validation_ds is not None:
            logging.info(f'Length of val dataset: {len(self._validation_ds)}')
        if self._test_ds is not None:
            logging.info(f'Length of test dataset: {len(self._test_ds)}')
        logging.info(f'Finished building GPT datasets.')

        return self._train_ds, self._validation_ds, self._test_ds

    def build_pretraining_data_loader(
        self, dataset, consumed_samples, dataset_type=None, drop_last=True, pad_samples_to_global_batch_size=False
    ):
        """Buld dataloader given an input dataset."""

        logging.info(f'Building dataloader with consumed samples: {consumed_samples}')
        # Megatron sampler
        if hasattr(self.cfg.data, 'dataloader_type') and self.cfg.data.dataloader_type is not None:
            if self.cfg.data.dataloader_type == 'single':
                batch_sampler = MegatronPretrainingSampler(
                    total_samples=len(dataset),
                    consumed_samples=consumed_samples,
                    micro_batch_size=self.cfg.micro_batch_size,
                    data_parallel_rank=parallel_state.get_data_parallel_rank(),
                    data_parallel_size=parallel_state.get_data_parallel_world_size(),
                    drop_last=drop_last,
                    global_batch_size=self.cfg.global_batch_size,
                    rampup_batch_size=self.cfg.get('rampup_batch_size', None),
                    pad_samples_to_global_batch_size=pad_samples_to_global_batch_size,
                )
            elif self.cfg.data.dataloader_type == 'cyclic':
                batch_sampler = MegatronPretrainingRandomSampler(
                    total_samples=len(dataset),
                    consumed_samples=consumed_samples,
                    micro_batch_size=self.cfg.micro_batch_size,
                    data_parallel_rank=parallel_state.get_data_parallel_rank(),
                    data_parallel_size=parallel_state.get_data_parallel_world_size(),
                    drop_last=self.cfg.get('drop_last', True),
                )
            else:
                raise ValueError('cfg.data.dataloader_type must be "single" or "cyclic"')
        else:
            raise ValueError('cfg.data.dataloader_type not found. Must be "single" or "cyclic"')

        return torch.utils.data.DataLoader(
            dataset,
            batch_sampler=batch_sampler,
            num_workers=self.cfg.data.num_workers,
            pin_memory=True,
            persistent_workers=True if self.cfg.data.num_workers > 0 else False,
        )

    def setup(self, stage=None):
        """
        PTL hook that is executed after DDP spawns.
        We setup datasets here as megatron datasets require DDP to instantiate.
        See https://pytorch-lightning.readthedocs.io/en/latest/common/lightning_module.html#setup for more information.

        Args:
            stage (str, optional): Can be 'fit', 'validate', 'test' or 'predict'. Defaults to None.
        """
        num_parameters_on_device, total_num_parameters = self._get_total_params_across_model_parallel_groups_gpt_bert()

        logging.info(
            f'Pipeline model parallel rank: {parallel_state.get_pipeline_model_parallel_rank()}, '
            f'Tensor model parallel rank: {parallel_state.get_tensor_model_parallel_rank()}, '
            f'Number of model parameters on device: {num_parameters_on_device:.2e}. '
            f'Number of precise model parameters on device: {total_num_parameters}.'
        )

        resume_checkpoint_path = self.trainer.ckpt_path
        if resume_checkpoint_path:
            init_consumed_samples = self._extract_consumed_samples_from_ckpt(resume_checkpoint_path)
        else:
            init_consumed_samples = 0
        self.init_consumed_samples = init_consumed_samples
        self.init_global_step = self.trainer.global_step

        if self.rampup_batch_size:
            num_microbatch_calculator = apex.transformer.pipeline_parallel.utils._GLOBAL_NUM_MICROBATCHES_CALCULATOR
            num_microbatch_calculator.update(self.init_consumed_samples, consistency_check=False)
            self.prev_consumed_samples = self.init_consumed_samples

        if stage == 'predict':
            return
        else:
            # TODO: consider adding a ModelPT guard to check if model is being restored.
            # allowing restored models to optionally setup datasets
            self.build_train_valid_test_datasets()
            self.setup_training_data(self.cfg.data)
            self.setup_validation_data(self.cfg.data)
            self.setup_test_data(self.cfg.data)
            # Override limit_train_batches in terms of num of microbatches
            self._reconfigure_limit_batches(self.trainer.limit_train_batches, self._train_dl, 'train')
            # Override limit_val_batches to be a multiple of num microbatches to prevent val_step from exiting in between a step
            self._reconfigure_limit_batches(self.trainer.limit_val_batches, self._validation_dl, 'val')

        if stage == 'fit':
            self.initialize_last_rank_embeddings()

        if self.cfg.get('transformer_engine', False) or self.cfg.get('mcore_gpt', False):
            self.setup_transformer_engine_tp_groups()
            self.setup_transformer_engine_cp_groups()

    def setup_training_data(self, cfg):
        if hasattr(self, '_train_ds'):
            consumed_samples = self.compute_consumed_samples(0)
            logging.info(
                f'Setting up train dataloader with len(len(self._train_ds)): {len(self._train_ds)} and consumed samples: {consumed_samples}'
            )
            self._train_dl = self.build_pretraining_data_loader(self._train_ds, consumed_samples)

    def setup_validation_data(self, cfg):
        if hasattr(self, '_validation_ds'):
            consumed_samples = 0
            logging.info(
                f'Setting up validation dataloader with len(len(self._validation_ds)): {len(self._validation_ds)} and consumed samples: {consumed_samples}'
            )

            drop_last = True
            if not self.validation_drop_last:
                logging.info(f'Drop last in validation dataset is set to False')
                drop_last = False
            pad_samples_to_global_batch_size = False
            if self.cfg.data.get('pad_samples_to_global_batch_size', False):
                logging.info('pad_samples_to_global_batch_size set to True')
                pad_samples_to_global_batch_size = True

            self._validation_dl = self.build_pretraining_data_loader(
                self._validation_ds, consumed_samples, "validation", drop_last, pad_samples_to_global_batch_size
            )

    def setup_test_data(self, cfg):
        if hasattr(self, '_test_ds'):
            if self._test_ds is not None:
                consumed_samples = 0
                logging.info(
                    f'Setting up test dataloader with len(len(self._test_ds)): {len(self._test_ds)} and consumed samples: {consumed_samples}'
                )
                self._test_dl = self.build_pretraining_data_loader(self._test_ds, consumed_samples)
            else:
                self._test_dl = None

    def generate(
        self,
        inputs: Union[List[str], torch.Tensor, List[dict]],
        length_params: LengthParam,
        sampling_params: SamplingParam = None,
        *,
        strategy: Optional[TextGenerationStrategy] = None,
    ) -> OutputType:

        # check whether the DDP is initialized
        if not parallel_state.is_initialized():

            def dummy():
                return

            if self.trainer.strategy.launcher is not None:
                self.trainer.strategy.launcher.launch(dummy, trainer=self.trainer)
            self.trainer.strategy.setup_environment()

            if self.cfg.get('transformer_engine', False):
                self.setup_transformer_engine_tp_groups()
                self.setup_transformer_engine_cp_groups()

        # set the default sampling params if it is None.
        # default do greedy sampling
        if sampling_params is None:
            sampling_params = get_default_sampling_params()

        # set the default length params if it is None.
        # default do greedy sampling
        if length_params is None:
            length_params = get_default_length_params()

        strategy_args = {} if strategy is None else {"strategy": strategy}

        return megatron_gpt_generate(
            self.cuda(), inputs, self.tokenizer, length_params, sampling_params, **strategy_args
        )

    def predict_step(self, batch: Any, batch_idx: int, dataloader_idx: Optional[int] = None) -> Any:
        inference_config = self.get_inference_config()
        if inference_config is None:
            return None
        else:
            # need to overwrite some configuration, make it immutable
            inference_config = inference_config.copy()
            compute_logprob = inference_config['compute_logprob']
            if compute_logprob:
                inference_config['inputs'] = batch
                inference_config['tokens_to_generate'] = 1
                inference_config['all_probs'] = True
                inference_config["add_BOS"] = False
                inference_config['greedy'] = True
                response = generate(self, **inference_config)
                compute_prob_response = get_computeprob_response(self.tokenizer, response, batch)
                return compute_prob_response
            else:
                inference_config['inputs'] = batch
                return generate(self, **inference_config)

    def list_available_models(self):
        return None

    def transfer_batch_to_device(self, batch: Any, device: torch.device, dataloader_idx: int) -> Any:
        """PTL hook: https://pytorch-lightning.readthedocs.io/en/latest/common/lightning_module.html#transfer-batch-to-device
        When using pipeline parallelism, we need the global batch to remain on the CPU,
        since the memory overhead will be too high when using a large number of microbatches.
        Microbatches are transferred from CPU to GPU inside the pipeline.
        """
        return batch

    def _validate_trainer(self):
        """Certain trainer configurations can break training.
        Here we try to catch them and raise an error.
        """
        if self.trainer.accumulate_grad_batches > 1:
            raise ValueError(
                f'Gradient accumulation is done within training_step. trainer.accumulate_grad_batches must equal 1'
            )

    @classmethod
    def list_available_models(cls) -> Optional[PretrainedModelInfo]:
        """
        This method returns a list of pre-trained model which can be instantiated directly from NVIDIA's NGC cloud.
        Returns:
            List of available pre-trained models.
        """
        result = []
        result.append(
            PretrainedModelInfo(
                pretrained_model_name="megatron_gpt_345m",
                location="https://api.ngc.nvidia.com/v2/models/nvidia/nemo/megatron_gpt_345m/versions/1/files/megatron_gpt_345m.nemo",
                description="345M parameter GPT generative Megatron model.",
            )
        )
        return result

    def on_save_checkpoint(self, checkpoint) -> None:
        """LightningModule hook:
        https://pytorch-lightning.readthedocs.io/en/stable/common/lightning_module.html#on-save-checkpoint
        """

        # mcore uses distributed checkpointing
        # FSDP supports the lagecy checkpointing or torch-FSDP-native sharded checkpointing
        if self.mcore_gpt and not self.use_fsdp:
            checkpoint['sharded_state_dict'] = self.sharded_state_dict()

        # legacy checkpointing for interleaved
        else:
            if isinstance(self.model, list):
                for i in range(len(self.model)):
                    parallel_state.set_virtual_pipeline_model_parallel_rank(i)
                    checkpoint[f'model{i}'] = self.model[i].module.state_dict_for_save_checkpoint()
                parallel_state.set_virtual_pipeline_model_parallel_rank(0)

    def on_load_checkpoint(self, checkpoint) -> None:
        """LightningModule hook:
        https://pytorch-lightning.readthedocs.io/en/stable/common/lightning_module.html#on-load-checkpoint
        """

        # mcore uses distributed checkpointing
        # FSDP supports the lagecy checkpointing or torch-FSDP-native sharded checkpointing
        if self.mcore_gpt and not self.use_fsdp:
            if 'state_dict' in checkpoint and checkpoint['state_dict']:
                for index, module in enumerate(self.get_model_module_list()):
                    if parallel_state.get_virtual_pipeline_model_parallel_world_size() is not None:
                        checkpoint_state_dict = checkpoint['state_dict'][f'model_{index}']
                    else:
                        checkpoint_state_dict = checkpoint['state_dict']
                    # checkpoint_state_dict has "model." but module does not so we need to remove it when loading
                    checkpoint_state_dict = {
                        key.replace('model.', ''): checkpoint_state_dict.pop(key)
                        for key in list(checkpoint_state_dict.keys())
                    }
                    module.load_state_dict(checkpoint_state_dict, strict=True)
            else:
                # when restoring a distributed checkpoint from a ptl checkpoint we need to defer loading the state_dict
                # see NLPModel.on_load_checkpoint
                checkpoint['state_dict'] = {}

        # legacy checkpointing for interleaved
        else:
            if isinstance(self.model, list):
                for i in range(len(self.model)):
                    parallel_state.set_virtual_pipeline_model_parallel_rank(i)
                    self.model[i].module.load_state_dict(checkpoint[f'model{i}'], strict=True)
                parallel_state.set_virtual_pipeline_model_parallel_rank(0)

    def on_validation_model_zero_grad(self) -> None:
        """
        Skip gradient zeroing at the beginning of validation routine.
        This is needed when overlapping the AllGather of the updated parameters with the following valdation step.
        """
        if not self.validation_param_sync_overlap:
            super().on_validation_model_zero_grad()

    def sharded_state_dict(self, prefix: str = '') -> Dict[str, Any]:
        """
        Creates the sharded state dict which is used by dist_checkpoint to save the sharded tensors to disk.
        When given the sharded_stated_dict, dist_checkpoint.load will load the tensors corresponding to
        self.state_dict().
        The sharded tensor mapping is defined in the GPTModel class from mcore.
        """

        if self.mcore_gpt:
            module_prefix = f'{prefix}model.'
            sharded_state_dict = {}
            for index, module in enumerate(self.get_model_module_list()):
                if parallel_state.get_virtual_pipeline_model_parallel_world_size() is not None:
                    # virtual pipline rank must be set so that GPTModel returns the correct sharded state dict
                    parallel_state.set_virtual_pipeline_model_parallel_rank(index)
                    module_sharded_state_dict = module.sharded_state_dict(prefix=module_prefix)
                    sharded_state_dict[f'model_{index}'] = module_sharded_state_dict
                else:
                    module_sharded_state_dict = module.sharded_state_dict(prefix=module_prefix)
                    sharded_state_dict.update(module_sharded_state_dict)

            # reset vp rank
            if parallel_state.get_virtual_pipeline_model_parallel_world_size() is not None:
                parallel_state.set_virtual_pipeline_model_parallel_rank(0)

            # WAR: This is a temporary fix to skip loading FP8 parameters for Dot Product Attention
            def skip_fp8_load(x):
                if isinstance(x, ShardedObject) and 'fused_attention' in x.key and '_extra_state' in x.key:
                    x = LocalNonpersitentObject(x.data)  # use the FP8 state from initialization, not from ckpt
                return x

            if self.cfg.get('skip_fp8_attention_checkpoint_load', True):
                dict_list_map_inplace(skip_fp8_load, sharded_state_dict)

            return sharded_state_dict

    def parameters(self):
        if isinstance(self.model, list):
            return itertools.chain.from_iterable(module.parameters() for module in self.model)
        else:
            return self.model.parameters()

    @property
    def mgpt_wrapper(self):
        return MegatronGPTExportableModel(self)

    def list_export_subnets(self):
        return ['mgpt_wrapper']

    def initialize_last_rank_embeddings(self):
        if parallel_state.get_pipeline_model_parallel_world_size() > 1:
            if self.cfg.get('share_embeddings_and_output_weights', True):
                for index, module in enumerate(self.get_model_module_list()):
                    if parallel_state.get_virtual_pipeline_model_parallel_world_size() is not None:
                        parallel_state.set_virtual_pipeline_model_parallel_rank(index)
                    sync_embeddings = (
                        module.setup_embeddings_and_output_layer
                        if self.mcore_gpt
                        else module.sync_initial_word_embeddings
                    )
                    sync_embeddings()
                if parallel_state.get_virtual_pipeline_model_parallel_world_size() is not None:
                    parallel_state.set_virtual_pipeline_model_parallel_rank(0)

    def _reset_activation_checkpointing_args(self):
        """Disables activation checkpointing completely and saves the values so that
        _restore_activation_checkpointing_args can restore them later. This function must always be
        called before _restore_activation_checkpointing_args.
        """
        # Store values to restore them later.
        self.last_activations_checkpoint_granularity = self.cfg.activations_checkpoint_granularity
        self.last_activations_checkpoint_method = self.cfg.activations_checkpoint_method
        self.last_activations_checkpoint_num_layers = self.cfg.activations_checkpoint_num_layers
        self.last_activations_checkpoint_layers_per_pipeline = self.cfg.activations_checkpoint_layers_per_pipeline

        # Reset config values. Needed for calling generate.
        self.cfg.activations_checkpoint_granularity = None
        self.cfg.activations_checkpoint_method = None
        self.cfg.activations_checkpoint_num_layers = None
        self.cfg.activations_checkpoint_layers_per_pipeline = None

        # Reset model parameters.
        for module in self.get_model_module_list():
            if self.cfg.get('mcore_gpt', False):
                module.decoder.config.recompute_granularity = None
                module.decoder.config.recompute_method = None
                module.decoder.config.recompute_num_layers = None
            else:
                module.language_model.encoder.activations_checkpoint_granularity = None
                module.language_model.encoder.activations_checkpoint_method = None
                module.language_model.encoder.activations_checkpoint_num_layers = None
                module.language_model.encoder.activations_checkpoint_layers_per_pipeline = None

    def _restore_activation_checkpointing_args(self):
        """Restores the activation checkpointing parameters using the values saved by
        _reset_activation_checkpointing_args. This function must never be called before
        _reset_activation_checkpointing_args.
        """
        # Restore config values.
        self.cfg.activations_checkpoint_granularity = self.last_activations_checkpoint_granularity
        self.cfg.activations_checkpoint_method = self.last_activations_checkpoint_method
        self.cfg.activations_checkpoint_num_layers = self.last_activations_checkpoint_num_layers
        self.cfg.activations_checkpoint_layers_per_pipeline = self.last_activations_checkpoint_layers_per_pipeline

        # Restore model parameters.
        for module in self.get_model_module_list():
            if self.cfg.get('mcore_gpt', False):
                module.decoder.config.recompute_granularity = self.last_activations_checkpoint_granularity
                module.decoder.config.recompute_method = self.last_activations_checkpoint_method
                module.decoder.config.recompute_num_layers = self.last_activations_checkpoint_num_layers
            else:
                module.language_model.encoder.activations_checkpoint_granularity = (
                    self.last_activations_checkpoint_granularity
                )
                module.language_model.encoder.activations_checkpoint_method = self.last_activations_checkpoint_method
                module.language_model.encoder.activations_checkpoint_num_layers = (
                    self.last_activations_checkpoint_num_layers
                )
                module.language_model.encoder.activations_checkpoint_layers_per_pipeline = (
                    self.last_activations_checkpoint_layers_per_pipeline
                )

    def _reset_sequence_parallelism_args(self):
        """Disables sequence parallelism completely and saves the values so that
        _restore_sequence_parallelism_args can restore them later. This function must always be
        called before _restore_sequence_parallelism_args.
        """
        # Store values to restore them later.
        self.last_sequence_parallel = self.cfg.sequence_parallel

        # Reset config values. Needed for calling generate.
        self.cfg.sequence_parallel = False
        self.model_parallel_config.sequence_parallel = False
        self.transformer_config.sequence_parallel = False

        # Reset model parameters.
        for module in self.get_model_module_list():
            for mod in module.modules():
                if hasattr(mod, "sequence_parallel"):
                    mod.sequence_parallel = False

    def _restore_sequence_parallelism_args(self):
        """Restores the sequence parallelism parameters using the values saved by
        _reset_sequence_parallelism_args. This function must never be called before
        _reset_sequence_parallelism_args.
        """
        # Restore config values.
        self.cfg.sequence_parallel = self.last_sequence_parallel
        self.model_parallel_config.sequence_parallel = self.last_sequence_parallel
        self.transformer_config.sequence_parallel = self.last_sequence_parallel

        # Restore model parameters.
        for module in self.get_model_module_list():
            for mod in module.modules():
                if hasattr(mod, "sequence_parallel"):
                    mod.sequence_parallel = self.last_sequence_parallel

    def build_transformer_config(self) -> TransformerConfig:
        """Builds the megatron core gpt transformer config for the model.
        For attributes in the nemo model config that are the same
        as the megatron core TransformerConfig, we will use the value from the nemo model config.
        For attributes in TransformerConfig that are not in the nemo model config, we add custom logic.
        """

        if self.cfg.num_layers % self.cfg.get('pipeline_model_parallel_size', 1) != 0:
            raise ValueError(
                f"num_layers ({self.cfg.num_layers}) should be divisible by "
                f"pipeline_model_parallel_size ({self.cfg.get('pipeline_model_parallel_size', 1)})"
            )

        normalization = self.cfg.get('normalization', 'layernorm').lower()
        layernorm_zero_centered_gamma = self.cfg.get('normalization', 'layernorm') == 'layernorm1p'
        if normalization == 'layernorm':
            normalization = 'LayerNorm'
        elif normalization == 'rmsnorm':
            normalization = 'RMSNorm'
        elif normalization == 'layernorm1p':
            normalization = 'LayerNorm'
            layernorm_zero_centered_gamma = True
        else:
            logging.warning(
                f"The normalization type: {normalization} might not be supported in megatron core."
                f"Supported types are LayerNorm and RMSNorm."
            )

        ub_tp_comm_overlap = self.cfg.get('ub_tp_comm_overlap', False)

        if not self.cfg.get('fp8', False):
            fp8 = None
        elif self.cfg.get('fp8_e4m3', False):
            fp8 = 'e4m3'
        elif self.cfg.get('fp8_hybrid', False):
            fp8 = 'hybrid'
        else:
            raise ValueError(f"fp8 enabled but fp8_format (fp8_e4m3 | fp8_hybrid) is not set.")

        # any configs that are not in the nemo model config will be added here
        model_specific_configs = {
            'layernorm_zero_centered_gamma': layernorm_zero_centered_gamma,
            'normalization': normalization,
            'fp8': fp8,
            'tp_comm_overlap': ub_tp_comm_overlap,
            # MoE related
            'num_moe_experts': self.cfg.get('num_moe_experts', None),
            'moe_router_load_balancing_type': self.cfg.get('moe_router_load_balancing_type', 'aux_loss'),
            'moe_router_topk': self.cfg.get('moe_router_topk', 2),
            'moe_grouped_gemm': self.cfg.get('moe_grouped_gemm', False),
            'moe_aux_loss_coeff': self.cfg.get(
                'moe_aux_loss_coeff', 0
            ),  # 1e-2 would be a good start value for load balance loss.
            'moe_z_loss_coeff': self.cfg.get('moe_z_loss_coeff', None),  # 1e-3 would be a good start value for z-loss
            'moe_input_jitter_eps': self.cfg.get('moe_input_jitter_eps', None),
            'moe_token_dropping': self.cfg.get('moe_token_dropping', False),  # TODO: Support token dropping.
        }
        if model_specific_configs['num_moe_experts'] is not None:
            assert mcore_supports_moe(), 'Megatron-core >= v0.5.0 is required for MoE'
        elif not mcore_supports_moe():
            if 'num_moe_experts' in model_specific_configs:
                del model_specific_configs['num_moe_experts']
            moe_keys = list(filter(lambda x: x.startswith('moe_'), model_specific_configs.keys()))
            for k in moe_keys:
                del model_specific_configs[k]

        transformer_config = super().build_transformer_config()

        for key, value in model_specific_configs.items():
            setattr(transformer_config, key, value)

        # pass mcore customization configs directly to mcore
        mcore_customization_config_dict = self.cfg.get('mcore_customization_config', {})
        for key, value in mcore_customization_config_dict.items():
            setattr(transformer_config, key, value)

        return transformer_config<|MERGE_RESOLUTION|>--- conflicted
+++ resolved
@@ -296,18 +296,12 @@
         ref_outputs = (ref_outputs * mask).sum() / mask.sum()
 
     if not (use_absolute_kl and use_absolute_kl):
-<<<<<<< HEAD
-        # kl_value = F.kl_div(output_tensor, ref_outputs, reduction='batchmean', log_target=False)
-        kl_value = simple_kl_div(ref_outputs, output_tensor)
-        assert kl_value >= 0, 'KL should not be negative, K = %0.10f!' % (kl_value)
-=======
         predictions_prob = F.softmax(output_tensor, dim=-1)
         targets_prob = F.softmax(ref_outputs, dim=-1)
         
         # Calculate KL divergence
         kl_value = F.kl_div(predictions_prob.log(), targets_prob, reduction='batchmean')
         
->>>>>>> 047fcc1c
         return kl_value
 
     if use_log_softmax_kl:
