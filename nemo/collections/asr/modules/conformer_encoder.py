--- conflicted
+++ resolved
@@ -1284,7 +1284,6 @@
     ):
         super().__init__()
         self.encoder = encoder
-<<<<<<< HEAD
         self.num_layers = len(encoder.layers)
         self.layer_idx_list = []
         if not layer_idx_list:
@@ -1296,12 +1295,6 @@
                 lid = self.num_layers + lid
             self.layer_idx_list.append(lid)
         self.layer_idx_list.sort()
-=======
-        self.layer_idx_list = [int(lyr_idx) for lyr_idx in layer_idx_list]
-        for x in self.layer_idx_list:
-            if x < 0 or x >= len(encoder.layers):
-                raise ValueError(f"layer index {x} out of range [0, {len(encoder.layers)})")
->>>>>>> e0b34d0d
         self.enc_access_cfg = {
             "interctc": {
                 "capture_layers": self.layer_idx_list,
