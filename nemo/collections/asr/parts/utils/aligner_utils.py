# Copyright (c) 2025, NVIDIA CORPORATION.  All rights reserved.
#
# Licensed under the Apache License, Version 2.0 (the "License");
# you may not use this file except in compliance with the License.
# You may obtain a copy of the License at
#
#     http://www.apache.org/licenses/LICENSE-2.0
#
# Unless required by applicable law or agreed to in writing, software
# distributed under the License is distributed on an "AS IS" BASIS,
# WITHOUT WARRANTIES OR CONDITIONS OF ANY KIND, either express or implied.
# See the License for the specific language governing permissions and
# limitations under the License.

from dataclasses import dataclass, field
from pathlib import Path
from typing import List, Optional, Union

import numpy as np
import torch
from torch.utils.data import DataLoader
from tqdm.auto import tqdm

from nemo.collections.asr.models.asr_model import ASRModel
from nemo.collections.asr.parts.utils.rnnt_utils import Hypothesis
from nemo.utils import logging

BLANK_TOKEN = "<b>"
SPACE_TOKEN = "<space>"


@dataclass
class Token:
    text: str = None
    text_cased: str = None
    token_id: int = None
    token: str = None
    s_start: int = None
    s_end: int = None
    t_start: float = None
    t_end: float = None


@dataclass
class Word:
    text: str = None
    s_start: int = None
    s_end: int = None
    t_start: float = None
    t_end: float = None
    tokens: List[Token] = field(default_factory=list)


@dataclass
class Segment:
    text: str = None
    s_start: int = None
    s_end: int = None
    t_start: float = None
    t_end: float = None
    words_and_tokens: List[Union[Word, Token]] = field(default_factory=list)


@dataclass
class Utterance:
    token_ids_with_blanks: List[int] = field(default_factory=list)
    segments_and_tokens: List[Union[Segment, Token]] = field(default_factory=list)
    text: Optional[str] = None
    pred_text: Optional[str] = None
    audio_filepath: Optional[str] = None
    utt_id: Optional[str] = None
    saved_output_files: dict = field(default_factory=dict)


def is_sub_or_superscript_pair(ref_text, text):
    """returns True if ref_text is a subscript or superscript version of text"""
    sub_or_superscript_to_num = {
        "⁰": "0",
        "¹": "1",
        "²": "2",
        "³": "3",
        "⁴": "4",
        "⁵": "5",
        "⁶": "6",
        "⁷": "7",
        "⁸": "8",
        "⁹": "9",
        "₀": "0",
        "₁": "1",
        "₂": "2",
        "₃": "3",
        "₄": "4",
        "₅": "5",
        "₆": "6",
        "₇": "7",
        "₈": "8",
        "₉": "9",
    }

    if text in sub_or_superscript_to_num:
        if sub_or_superscript_to_num[text] == ref_text:
            return True
    return False


def restore_token_case(word: str, word_tokens: List[str]) -> List[str]:

    # remove repeated "▁" and "_" from word as that is what the tokenizer will do
    while "▁▁" in word:
        word = word.replace("▁▁", "▁")

    while "__" in word:
        word = word.replace("__", "_")

    #    while " " in word:
    #        word = word.replace(" ", "")

    word_tokens_cased = []
    word_char_pointer = 0

    for token in word_tokens:
        token_cased = ""

        for token_char in token:
            if token_char == word[word_char_pointer]:
                token_cased += token_char
                word_char_pointer += 1

            else:
                if token_char.upper() == word[word_char_pointer] or is_sub_or_superscript_pair(
                    token_char, word[word_char_pointer]
                ):
                    token_cased += token_char.upper()
                    word_char_pointer += 1
                else:
                    if token_char == "▁" or token_char == "_":
                        if (
                            word[word_char_pointer] == "▁"
                            or word[word_char_pointer] == "_"
                            or word[word_char_pointer] == " "
                        ):
                            token_cased += token_char
                            word_char_pointer += 1
                        elif word_char_pointer == 0:
                            token_cased += token_char
                    else:
                        raise RuntimeError(
                            f"Unexpected error - failed to recover capitalization of tokens for word {word}"
                        )

        word_tokens_cased.append(token_cased)

    return word_tokens_cased


def get_char_tokens(text, model):
    tokens = []
    for character in text:
        if character in model.decoder.vocabulary:
            tokens.append(model.decoder.vocabulary.index(character))
        else:
            tokens.append(len(model.decoder.vocabulary))  # return unk token (same as blank token)

    return tokens


def _get_utt_id(audio_filepath, audio_filepath_parts_in_utt_id):
    fp_parts = Path(audio_filepath).parts[-audio_filepath_parts_in_utt_id:]
    utt_id = Path("_".join(fp_parts)).stem
    utt_id = utt_id.replace(" ", "-")  # replace any spaces in the filepath with dashes
    return utt_id


def get_utt_obj(
    text: str,
    T: int,
    model: ASRModel,
    segment_separators: Union[str, List[str]] = ['.', '?', '!', '...'],
    word_separator: Optional[str] = " ",
    audio_filepath: Optional[str] = None,
    utt_id: Optional[str] = None,
):
    """
    Function to create an Utterance object and add all necessary information to it except
        for timings of the segments / words / tokens according to the alignment - that will
        be done later in a different function, after the alignment is done.

        The Utterance object has a list segments_and_tokens which contains Segment objects and
        Token objects (for blank tokens in between segments).
        Within the Segment objects, there is a list words_and_tokens which contains Word objects and
        Token objects (for blank tokens in between words).
        Within the Word objects, there is a list tokens tokens which contains Token objects for
        blank and non-blank tokens.
        We will be building up these lists in this function. This data structure will then be useful for
        generating the various output files that we wish to save.

    Args:
        text: the text to be aligned.
        model: the ASR model to be used for alignment. It must have a `tokenizer` or `vocabulary` attribute.
        separator: a string or a list of strings, that will be used to split the text into segments.
        T: the number of frames in the log_probs.
        audio_filepath: the path to the audio file.
        utt_id: the ID of the utterance.

    Returns:
        Utterance object with the following fields:
            - text: the text to be aligned.
            - audio_filepath: the path to the audio file if provided.
            - utt_id: the ID of the utterance if provided.
            - token_ids_with_blanks: a list of token IDs with blanks.
    """

    utt = Utterance(
        text=text,
        audio_filepath=audio_filepath,
        utt_id=utt_id,
    )

    if not segment_separators:  # if separator is not defined - treat the whole text as one segment
        segments = [text.strip()]
    else:
        segment_separators = [segment_separators] if isinstance(segment_separators, str) else segment_separators
        segments = []
        last_sep_idx = -1

        for i, letter in enumerate(text):
            # check if the current letter is a separator and the next letter is a space
            # the additional space check is done to avoid splitting the words like "a.m." into segments
            next_letter = text[i + 1] if i + 1 < len(text) else ""
            if letter in segment_separators and next_letter == " ":
                segments.append(text[last_sep_idx + 1 : i + 1].strip())
                last_sep_idx = i + 1

        if last_sep_idx < len(text):
            segments.append(text[last_sep_idx + 1 :].strip())

    # remove any empty segments
    segments = [seg for seg in segments if len(seg) > 0]

    # build up lists: token_ids_with_blanks, segments_and_tokens.
    # The code for these is different depending on whether we use char-based tokens or not
    if hasattr(model, 'tokenizer'):
        if hasattr(model, 'blank_id'):
            BLANK_ID = model.blank_id
        else:
            BLANK_ID = model.tokenizer.vocab_size

        if hasattr(model.tokenizer, 'unk_id'):
            UNK_ID = model.tokenizer.unk_id
        else:
            UNK_ID = 0

        UNK_WORD = model.tokenizer.ids_to_text([UNK_ID]).strip()
        UNK_TOKEN = model.tokenizer.ids_to_tokens([UNK_ID])[0]

        utt.token_ids_with_blanks = [BLANK_ID]

        if len(text) == 0:
            return utt

        # check for # tokens being > T
        all_tokens = model.tokenizer.text_to_ids(text)
        if len(all_tokens) > T:
            logging.info(
                f"Utterance with ID: {utt_id} has too many tokens compared to the audio file duration."
                " Will not generate output alignment files for this utterance."
            )
            return utt

        # build up data structures containing segments/words/tokens
        utt.segments_and_tokens.append(
            Token(
                text=BLANK_TOKEN,
                text_cased=BLANK_TOKEN,
                token_id=BLANK_ID,
                s_start=0,
                s_end=0,
            )
        )

        segment_s_pointer = 1  # first segment will start at s=1 because s=0 is a blank
        word_s_pointer = 1  # first word will start at s=1 because s=0 is a blank

        for segment in segments:
            # add the segment to segment_info and increment the segment_s_pointer
            segment_tokens = []
            sub_segments = segment.split(UNK_WORD)
            for i, sub_segment in enumerate(sub_segments):
                sub_segment_tokens = model.tokenizer.text_to_tokens(sub_segment.strip())
                segment_tokens.extend(sub_segment_tokens)
                if i < len(sub_segments) - 1:
                    segment_tokens.append(UNK_ID)
            # segment_tokens do not contain blanks => need to muliply by 2
            # s_end needs to be the index of the final token (including blanks) of the current segment:
            # segment_s_pointer + len(segment_tokens) * 2 is the index of the first token of the next segment =>
            # => need to subtract 2

            s_end = segment_s_pointer + len(segment_tokens) * 2 - 2
            utt.segments_and_tokens.append(
                Segment(
                    text=segment,
                    s_start=segment_s_pointer,
                    s_end=s_end,
                )
            )
            segment_s_pointer = s_end + 2

            words = segment.split(word_separator) if word_separator not in [None, ""] else [segment]

            for word_i, word in enumerate(words):

                if word == UNK_WORD:
                    word_tokens = [UNK_TOKEN]
                    word_token_ids = [UNK_ID]
                    word_tokens_cased = [UNK_TOKEN]
                elif UNK_WORD in word:
                    word_tokens = []
                    word_token_ids = []
                    word_tokens_cased = []
                    for sub_word in word.split(UNK_WORD):
                        sub_word_tokens = model.tokenizer.text_to_tokens(sub_word)
                        sub_word_token_ids = model.tokenizer.text_to_ids(sub_word)
                        sub_word_tokens_cased = restore_token_case(sub_word, sub_word_tokens)

                        word_tokens.extend(sub_word_tokens)
                        word_token_ids.extend(sub_word_token_ids)
                        word_tokens_cased.extend(sub_word_tokens_cased)
                        word_tokens.append(UNK_TOKEN)
                        word_token_ids.append(UNK_ID)
                        word_tokens_cased.append(UNK_TOKEN)

                    word_tokens = word_tokens[:-1]
                    word_token_ids = word_token_ids[:-1]
                    word_tokens_cased = word_tokens_cased[:-1]
<<<<<<< HEAD

=======
>>>>>>> a65d66e8
                else:
                    word_tokens = model.tokenizer.text_to_tokens(word)
                    word_token_ids = model.tokenizer.text_to_ids(word)
                    word_tokens_cased = restore_token_case(word, word_tokens)

                # add the word to word_info and increment the word_s_pointer
                word_s_end = word_s_pointer + len(word_tokens) * 2 - 2
                utt.segments_and_tokens[-1].words_and_tokens.append(
                    Word(text=word, s_start=word_s_pointer, s_end=word_s_end)
                )
                word_s_pointer = word_s_end + 2

                for token_i, (token, token_id, token_cased) in enumerate(
                    zip(word_tokens, word_token_ids, word_tokens_cased)
                ):
                    # add the text tokens and the blanks in between them
                    # to our token-based variables
                    utt.token_ids_with_blanks.extend([token_id, BLANK_ID])
                    # adding Token object for non-blank token
                    utt.segments_and_tokens[-1].words_and_tokens[-1].tokens.append(
                        Token(
                            text=token,
                            text_cased=token_cased,
                            token_id=token_id,
                            # utt.token_ids_with_blanks has the form [...., <this non-blank token>, <blank>] =>
                            # => if do len(utt.token_ids_with_blanks) - 1 you get the index of the final <blank>
                            # => we want to do len(utt.token_ids_with_blanks) - 2 to get the index of <this non-blank token>
                            s_start=len(utt.token_ids_with_blanks) - 2,
                            # s_end is same as s_start since the token only occupies one element in the list
                            s_end=len(utt.token_ids_with_blanks) - 2,
                        )
                    )

                    # adding Token object for blank tokens in between the tokens of the word
                    # (ie do not add another blank if you have reached the end)
                    if token_i < len(word_tokens) - 1:
                        utt.segments_and_tokens[-1].words_and_tokens[-1].tokens.append(
                            Token(
                                text=BLANK_TOKEN,
                                text_cased=BLANK_TOKEN,
                                token_id=BLANK_ID,
                                # utt.token_ids_with_blanks has the form [...., <this blank token>] =>
                                # => if do len(utt.token_ids_with_blanks) -1 you get the index of this <blank>
                                s_start=len(utt.token_ids_with_blanks) - 1,
                                # s_end is same as s_start since the token only occupies one element in the list
                                s_end=len(utt.token_ids_with_blanks) - 1,
                            )
                        )

                # add a Token object for blanks in between words in this segment
                # (but only *in between* - do not add the token if it is after the final word)
                if word_i < len(words) - 1:
                    utt.segments_and_tokens[-1].words_and_tokens.append(
                        Token(
                            text=BLANK_TOKEN,
                            text_cased=BLANK_TOKEN,
                            token_id=BLANK_ID,
                            # utt.token_ids_with_blanks has the form [...., <this blank token>] =>
                            # => if do len(utt.token_ids_with_blanks) -1 you get the index of this <blank>
                            s_start=len(utt.token_ids_with_blanks) - 1,
                            # s_end is same as s_start since the token only occupies one element in the list
                            s_end=len(utt.token_ids_with_blanks) - 1,
                        )
                    )

            # add the blank token in between segments/after the final segment
            utt.segments_and_tokens.append(
                Token(
                    text=BLANK_TOKEN,
                    text_cased=BLANK_TOKEN,
                    token_id=BLANK_ID,
                    # utt.token_ids_with_blanks has the form [...., <this blank token>] =>
                    # => if do len(utt.token_ids_with_blanks) -1 you get the index of this <blank>
                    s_start=len(utt.token_ids_with_blanks) - 1,
                    # s_end is same as s_start since the token only occupies one element in the list
                    s_end=len(utt.token_ids_with_blanks) - 1,
                )
            )

        return utt

    elif hasattr(model.decoder, "vocabulary"):  # i.e. tokenization is simply character-based

        BLANK_ID = len(model.decoder.vocabulary)
        SPACE_ID = model.decoder.vocabulary.index(" ")

        utt.token_ids_with_blanks = [BLANK_ID]

        # check for text being 0 length
        if len(text) == 0:
            return utt

        # check for # tokens + token repetitions being > T
        all_tokens = get_char_tokens(text, model)
        n_token_repetitions = 0
        for i_tok in range(1, len(all_tokens)):
            if all_tokens[i_tok] == all_tokens[i_tok - 1]:
                n_token_repetitions += 1

        if len(all_tokens) + n_token_repetitions > T:
            logging.info(
                f"Utterance {utt_id} has too many tokens compared to the audio file duration."
                " Will not generate output alignment files for this utterance."
            )
            return utt

        # build up data structures containing segments/words/tokens
        utt.segments_and_tokens.append(
            Token(
                text=BLANK_TOKEN,
                text_cased=BLANK_TOKEN,
                token_id=BLANK_ID,
                s_start=0,
                s_end=0,
            )
        )

        segment_s_pointer = 1  # first segment will start at s=1 because s=0 is a blank
        word_s_pointer = 1  # first word will start at s=1 because s=0 is a blank

        for i_segment, segment in enumerate(segments):
            # add the segment to segment_info and increment the segment_s_pointer
            segment_tokens = get_char_tokens(segment, model)
            utt.segments_and_tokens.append(
                Segment(
                    text=segment,
                    s_start=segment_s_pointer,
                    # segment_tokens do not contain blanks => need to muliply by 2
                    # s_end needs to be the index of the final token (including blanks) of the current segment:
                    # segment_s_pointer + len(segment_tokens) * 2 is the index of the first token of the next segment =>
                    # => need to subtract 2
                    s_end=segment_s_pointer + len(segment_tokens) * 2 - 2,
                )
            )

            # for correct calculation: multiply len(segment_tokens) by 2 to account for blanks (which are not present in segment_tokens)
            # and + 2 to account for [<token for space in between segments>, <blank token after that space token>]
            segment_s_pointer += len(segment_tokens) * 2 + 2

            words = segment.split(" ")  # we define words to be space-separated substrings
            for i_word, word in enumerate(words):

                # convert string to list of characters
                word_tokens = list(word)
                # convert list of characters to list of their ids in the vocabulary
                word_token_ids = get_char_tokens(word, model)

                # add the word to word_info and increment the word_s_pointer
                utt.segments_and_tokens[-1].words_and_tokens.append(
                    # note for s_end:
                    # word_tokens do not contain blanks => need to muliply by 2
                    # s_end needs to be the index of the final token (including blanks) of the current word:
                    # word_s_pointer + len(word_tokens) * 2 is the index of the first token of the next word =>
                    # => need to subtract 2
                    Word(text=word, s_start=word_s_pointer, s_end=word_s_pointer + len(word_tokens) * 2 - 2)
                )

                # for correct calculation: multiply len(word_tokens) by 2 to account for blanks (which are not present in word_tokens)
                # and + 2 to account for [<token for space in between words>, <blank token after that space token>]
                word_s_pointer += len(word_tokens) * 2 + 2

                for token_i, (token, token_id) in enumerate(zip(word_tokens, word_token_ids)):
                    # add the text tokens and the blanks in between them
                    # to our token-based variables
                    utt.token_ids_with_blanks.extend([token_id])
                    utt.segments_and_tokens[-1].words_and_tokens[-1].tokens.append(
                        Token(
                            text=token,
                            text_cased=token,
                            token_id=token_id,
                            # utt.token_ids_with_blanks has the form [..., <this non-blank token>]
                            # => do len(utt.token_ids_with_blanks) - 1 to get the index of this non-blank token
                            s_start=len(utt.token_ids_with_blanks) - 1,
                            # s_end is same as s_start since the token only occupies one element in the list
                            s_end=len(utt.token_ids_with_blanks) - 1,
                        )
                    )

                    if token_i < len(word_tokens) - 1:  # only add blank tokens that are in the middle of words
                        utt.token_ids_with_blanks.extend([BLANK_ID])
                        utt.segments_and_tokens[-1].words_and_tokens[-1].tokens.append(
                            Token(
                                text=BLANK_TOKEN,
                                text_cased=BLANK_TOKEN,
                                token_id=BLANK_ID,
                                # utt.token_ids_with_blanks has the form [..., <this blank token>]
                                # => do len(utt.token_ids_with_blanks) - 1 to get the index of this blank token
                                s_start=len(utt.token_ids_with_blanks) - 1,
                                # s_end is same as s_start since the token only occupies one element in the list
                                s_end=len(utt.token_ids_with_blanks) - 1,
                            )
                        )

                # add space token (and the blanks around it) unless this is the final word in a segment
                if i_word < len(words) - 1:
                    utt.token_ids_with_blanks.extend([BLANK_ID, SPACE_ID, BLANK_ID])
                    utt.segments_and_tokens[-1].words_and_tokens.append(
                        Token(
                            text=BLANK_TOKEN,
                            text_cased=BLANK_TOKEN,
                            token_id=BLANK_ID,
                            # utt.token_ids_with_blanks has the form
                            # [..., <final token of previous word>, <blank token>, <space token>, <blank token>]
                            # => do len(utt.token_ids_with_blanks) - 3 to get the index of the blank token before the space token
                            s_start=len(utt.token_ids_with_blanks) - 3,
                            # s_end is same as s_start since the token only occupies one element in the list
                            s_end=len(utt.token_ids_with_blanks) - 3,
                        )
                    )
                    utt.segments_and_tokens[-1].words_and_tokens.append(
                        Token(
                            text=SPACE_TOKEN,
                            text_cased=SPACE_TOKEN,
                            token_id=SPACE_ID,
                            # utt.token_ids_with_blanks has the form
                            # [..., <final token of previous word>, <blank token>, <space token>, <blank token>]
                            # => do len(utt.token_ids_with_blanks) - 2 to get the index of the space token
                            s_start=len(utt.token_ids_with_blanks) - 2,
                            # s_end is same as s_start since the token only occupies one element in the list
                            s_end=len(utt.token_ids_with_blanks) - 2,
                        )
                    )
                    utt.segments_and_tokens[-1].words_and_tokens.append(
                        Token(
                            text=BLANK_TOKEN,
                            text_cased=BLANK_TOKEN,
                            token_id=BLANK_ID,
                            # utt.token_ids_with_blanks has the form
                            # [..., <final token of previous word>, <blank token>, <space token>, <blank token>]
                            # => do len(utt.token_ids_with_blanks) - 1 to get the index of the blank token after the space token
                            s_start=len(utt.token_ids_with_blanks) - 1,
                            # s_end is same as s_start since the token only occupies one element in the list
                            s_end=len(utt.token_ids_with_blanks) - 1,
                        )
                    )

            # add a blank to the segment, and add a space after if this is not the final segment
            utt.token_ids_with_blanks.extend([BLANK_ID])
            utt.segments_and_tokens.append(
                Token(
                    text=BLANK_TOKEN,
                    text_cased=BLANK_TOKEN,
                    token_id=BLANK_ID,
                    # utt.token_ids_with_blanks has the form [..., <this blank token>]
                    # => do len(utt.token_ids_with_blanks) - 1 to get the index of this blank token
                    s_start=len(utt.token_ids_with_blanks) - 1,
                    # s_end is same as s_start since the token only occupies one element in the list
                    s_end=len(utt.token_ids_with_blanks) - 1,
                )
            )

            if i_segment < len(segments) - 1:
                utt.token_ids_with_blanks.extend([SPACE_ID, BLANK_ID])
                utt.segments_and_tokens.append(
                    Token(
                        text=SPACE_TOKEN,
                        text_cased=SPACE_TOKEN,
                        token_id=SPACE_ID,
                        # utt.token_ids_with_blanks has the form
                        # [..., <space token>, <blank token>]
                        # => do len(utt.token_ids_with_blanks) - 2 to get the index of the space token
                        s_start=len(utt.token_ids_with_blanks) - 2,
                        # s_end is same as s_start since the token only occupies one element in the list
                        s_end=len(utt.token_ids_with_blanks) - 2,
                    )
                )
                utt.segments_and_tokens.append(
                    Token(
                        text=BLANK_TOKEN,
                        text_cased=BLANK_TOKEN,
                        token_id=BLANK_ID,
                        # utt.token_ids_with_blanks has the form
                        # [..., <space token>, <blank token>]
                        # => do len(utt.token_ids_with_blanks) - 1 to get the index of the blank token
                        s_start=len(utt.token_ids_with_blanks) - 1,
                        # s_end is same as s_start since the token only occupies one element in the list
                        s_end=len(utt.token_ids_with_blanks) - 1,
                    )
                )

        return utt

    else:
        raise RuntimeError(
            "Cannot get tokens of this model as it does not have a `tokenizer` or `vocabulary` attribute."
        )


def add_t_start_end_to_utt_obj(utt_obj: Utterance, alignment_utt: List[int], output_timestep_duration: float):
    """
    Function to add t_start and t_end (representing time in seconds) to the Utterance object utt_obj.
    Args:
        utt_obj: Utterance object to which we will add t_start and t_end for its
            constituent segments/words/tokens.
        alignment_utt: a list of ints indicating which token does the alignment pass through at each
            timestep (will take the form [0, 0, 1, 1, ..., <num of tokens including blanks in uterance>]).
        output_timestep_duration: a float indicating the duration of a single output timestep from
            the ASR Model.

    Returns:
        utt_obj: updated Utterance object.
    """

    # General idea for the algorithm of how we add t_start and t_end
    # the timestep where a token s starts is the location of the first appearance of s_start in alignment_utt
    # the timestep where a token s ends is the location of the final appearance of s_end in alignment_utt
    # We will make dictionaries num_to_first_alignment_appearance and
    # num_to_last_appearance and use that to update all of
    # the t_start and t_end values in utt_obj.
    # We will put t_start = t_end = -1 for tokens that are skipped (should only be blanks)

    num_to_first_alignment_appearance = dict()
    num_to_last_alignment_appearance = dict()

    prev_token_idx = -1  # use prev_token_idx to keep track of when the token_idx changes
    for timestep, token_idx in enumerate(alignment_utt):
        if token_idx > prev_token_idx:
            num_to_first_alignment_appearance[token_idx] = timestep

            if prev_token_idx >= 0:  # dont record prev_token_idx = -1
                num_to_last_alignment_appearance[prev_token_idx] = timestep - 1
        prev_token_idx = token_idx
    # add last appearance of the final s
    num_to_last_alignment_appearance[prev_token_idx] = len(alignment_utt) - 1

    # update all the t_start and t_end in utt_obj
    for segment_or_token in utt_obj.segments_and_tokens:
        if type(segment_or_token) is Segment:
            segment = segment_or_token

            if segment.s_start in num_to_first_alignment_appearance:
                segment.t_start = num_to_first_alignment_appearance[segment.s_start] * output_timestep_duration
            else:
                segment.t_start = -1

            if segment.s_end in num_to_last_alignment_appearance:
                segment.t_end = (num_to_last_alignment_appearance[segment.s_end] + 1) * output_timestep_duration
            else:
                segment.t_end = -1

            for word_or_token in segment.words_and_tokens:
                if type(word_or_token) is Word:
                    word = word_or_token

                    if word.s_start in num_to_first_alignment_appearance:
                        word.t_start = num_to_first_alignment_appearance[word.s_start] * output_timestep_duration
                    else:
                        word.t_start = -1

                    if word.s_end in num_to_last_alignment_appearance:
                        word.t_end = (num_to_last_alignment_appearance[word.s_end] + 1) * output_timestep_duration
                    else:
                        word.t_end = -1

                    for token in word.tokens:
                        if token.s_start in num_to_first_alignment_appearance:
                            token.t_start = num_to_first_alignment_appearance[token.s_start] * output_timestep_duration
                        else:
                            token.t_start = -1

                        if token.s_end in num_to_last_alignment_appearance:
                            token.t_end = (
                                num_to_last_alignment_appearance[token.s_end] + 1
                            ) * output_timestep_duration
                        else:
                            token.t_end = -1
                else:
                    token = word_or_token
                    if token.s_start in num_to_first_alignment_appearance:
                        token.t_start = num_to_first_alignment_appearance[token.s_start] * output_timestep_duration
                    else:
                        token.t_start = -1

                    if token.s_end in num_to_last_alignment_appearance:
                        token.t_end = (num_to_last_alignment_appearance[token.s_end] + 1) * output_timestep_duration
                    else:
                        token.t_end = -1

        else:
            token = segment_or_token
            if token.s_start in num_to_first_alignment_appearance:
                token.t_start = num_to_first_alignment_appearance[token.s_start] * output_timestep_duration
            else:
                token.t_start = -1

            if token.s_end in num_to_last_alignment_appearance:
                token.t_end = (num_to_last_alignment_appearance[token.s_end] + 1) * output_timestep_duration
            else:
                token.t_end = -1

    return utt_obj


def viterbi_decoding(
    log_probs_batch: torch.Tensor,
    y_batch: torch.Tensor,
    T_batch: torch.Tensor,
    U_batch: torch.Tensor,
    viterbi_device: Optional[torch.device] = None,
    padding_value: float = -3.4e38,
):
    """
    Do Viterbi decoding with an efficient algorithm (the only for-loop in the 'forward pass' is over the time dimension).
    Args:
        log_probs_batch: tensor of shape (B, T_max, V). The parts of log_probs_batch which are 'padding' are filled
            with 'padding_value'
        y_batch: tensor of shape (B, U_max) - contains token IDs including blanks. The parts of
            y_batch which are padding are filled with the number 'V'. V = the number of tokens in the vocabulary + 1 for
            the blank token.
        T_batch: tensor of shape (B) - contains the durations of the log_probs_batch (so we can ignore the
            parts of log_probs_batch which are padding)
        U_batch: tensor of shape (B) - contains the lengths of y_batch (so we can ignore the parts of y_batch
            which are padding).
        viterbi_device: the torch device on which Viterbi decoding will be done.
        padding_value: - a large negative number which represents a very low probability. Default to -3.4e38, the smallest number in torch.float32.

    Returns:
        alignments_batch: list of lists containing locations for the tokens we align to at each timestep.
            Looks like: [[0, 0, 1, 2, 2, 3, 3, ...,  ], ..., [0, 1, 2, 2, 2, 3, 4, ....]].
            Each list inside alignments_batch is of length T_batch[location of utt in batch].
    """

    if viterbi_device is None:
        viterbi_device = "cuda" if torch.cuda.is_available() else "cpu"

    B, T_max, _ = log_probs_batch.shape
    U_max = y_batch.shape[1]

    # transfer all tensors to viterbi_device
    log_probs_batch = log_probs_batch.to(viterbi_device)
    y_batch = y_batch.to(viterbi_device)
    T_batch = T_batch.to(viterbi_device)
    U_batch = U_batch.to(viterbi_device)

    # make tensor that we will put at timesteps beyond the duration of the audio
    padding_for_log_probs = padding_value * torch.ones((B, T_max, 1), device=viterbi_device)
    # make log_probs_padded tensor of shape (B, T_max, V +1 ) where all of
    # log_probs_padded[:,:,-1] is the 'padding_value'
    log_probs_padded = torch.cat((log_probs_batch, padding_for_log_probs), dim=2)

    # initialize v_prev - tensor of previous timestep's viterbi probabilies, of shape (B, U_max)
    v_prev = padding_value * torch.ones((B, U_max), device=viterbi_device)

    v_prev[:, :2] = torch.gather(input=log_probs_padded[:, 0, :], dim=1, index=y_batch[:, :2])

    # initialize backpointers_rel - which contains values like 0 to indicate the backpointer is to the same u index,
    # 1 to indicate the backpointer pointing to the u-1 index and 2 to indicate the backpointer is pointing to the u-2 index
    backpointers_rel = -99 * torch.ones((B, T_max, U_max), dtype=torch.int8, device=viterbi_device)

    # Make a letter_repetition_mask the same shape as y_batch
    # the letter_repetition_mask will have 'True' where the token (including blanks) is the same
    # as the token two places before it in the ground truth (and 'False everywhere else).
    # We will use letter_repetition_mask to determine whether the Viterbi algorithm needs to look two tokens back or
    # three tokens back
    y_shifted_left = torch.roll(y_batch, shifts=2, dims=1)
    letter_repetition_mask = y_batch - y_shifted_left
    letter_repetition_mask[:, :2] = 1  # make sure dont apply mask to first 2 tokens
    letter_repetition_mask = letter_repetition_mask == 0

    for t in range(1, T_max):

        # e_current is a tensor of shape (B, U_max) of the log probs of every possible token at the current timestep
        e_current = torch.gather(input=log_probs_padded[:, t, :], dim=1, index=y_batch)

        # apply a mask to e_current to cope with the fact that we do not keep the whole v_matrix and continue
        # calculating viterbi probabilities during some 'padding' timesteps
        t_exceeded_T_batch = t >= T_batch

        U_can_be_final = torch.logical_or(
            torch.arange(0, U_max, device=viterbi_device).unsqueeze(0) == (U_batch.unsqueeze(1) - 0),
            torch.arange(0, U_max, device=viterbi_device).unsqueeze(0) == (U_batch.unsqueeze(1) - 1),
        )

        mask = torch.logical_not(
            torch.logical_and(
                t_exceeded_T_batch.unsqueeze(1),
                U_can_be_final,
            )
        ).long()

        e_current = e_current * mask

        # v_prev_shifted is a tensor of shape (B, U_max) of the viterbi probabilities 1 timestep back and 1 token position back
        v_prev_shifted = torch.roll(v_prev, shifts=1, dims=1)
        # by doing a roll shift of size 1, we have brought the viterbi probability in the final token position to the
        # first token position - let's overcome this by 'zeroing out' the probabilities in the firest token position
        v_prev_shifted[:, 0] = padding_value

        # v_prev_shifted2 is a tensor of shape (B, U_max) of the viterbi probabilities 1 timestep back and 2 token position back
        v_prev_shifted2 = torch.roll(v_prev, shifts=2, dims=1)
        v_prev_shifted2[:, :2] = padding_value  # zero out as we did for v_prev_shifted
        # use our letter_repetition_mask to remove the connections between 2 blanks (so we don't skip over a letter)
        # and to remove the connections between 2 consective letters (so we don't skip over a blank)
        v_prev_shifted2.masked_fill_(letter_repetition_mask, padding_value)

        # we need this v_prev_dup tensor so we can calculated the viterbi probability of every possible
        # token position simultaneously
        v_prev_dup = torch.cat(
            (
                v_prev.unsqueeze(2),
                v_prev_shifted.unsqueeze(2),
                v_prev_shifted2.unsqueeze(2),
            ),
            dim=2,
        )

        # candidates_v_current are our candidate viterbi probabilities for every token position, from which
        # we will pick the max and record the argmax
        candidates_v_current = v_prev_dup + e_current.unsqueeze(2)
        # we straight away save results in v_prev instead of v_current, so that the variable v_prev will be ready for the
        # next iteration of the for-loop
        v_prev, bp_relative = torch.max(candidates_v_current, dim=2)

        backpointers_rel[:, t, :] = bp_relative

    # trace backpointers
    alignments_batch = []
    for b in range(B):
        T_b = int(T_batch[b])
        U_b = int(U_batch[b])

        if U_b == 1:  # i.e. we put only a blank token in the reference text because the reference text is empty
            current_u = 0  # set initial u to 0 and let the rest of the code block run as usual
        else:
            current_u = int(torch.argmax(v_prev[b, U_b - 2 : U_b])) + U_b - 2
        alignment_b = [current_u]
        for t in range(T_max - 1, 0, -1):
            current_u = current_u - int(backpointers_rel[b, t, current_u])
            alignment_b.insert(0, current_u)
        alignment_b = alignment_b[:T_b]
        alignments_batch.append(alignment_b)

    return alignments_batch


def get_batch_variables(
    audio: Union[str, List[str], np.ndarray, DataLoader, Hypothesis],
    model: ASRModel,
    segment_separators: Union[str, List[str]] = ['.', '?', '!', '...'],
    word_separator: Optional[str] = " ",
    align_using_pred_text: bool = False,
    audio_filepath_parts_in_utt_id: int = 1,
    gt_text_batch: Union[List[str], str] = None,
    output_timestep_duration: Optional[float] = None,
    simulate_cache_aware_streaming: bool = False,
    use_buffered_chunked_streaming: bool = False,
    buffered_chunk_params: dict = {},
    padding_value: float = -3.4e38,
    has_hypotheses: bool = False,
):
    """
    Args:
        audio: a single audio file, a list of audio files, a numpy array, or a DataLoader that needs to be transcribed.
            Note: if using streaming mode, audio must be a list of audio files or a single audio file (not a numpy array or a DataLoader).
        model: an ASRModel, supports transcribe and transcribe_simulate_cache_aware_streaming methods.
        separator: a string or a list of strings, that will be used to split the text into segments.
        align_using_pred_text: a boolean, if True, the predicted text will be used for alignment.
        audio_filepath_parts_in_utt_id: an integer, the number of parts of the audio filepath to use for the utterance ID.
        gt_text_batch: a list of ground truth texts for the audio files. If provided, it will be used for alignment instead of the predicted text.
        output_timestep_duration: a float, the duration of a single frame (output timestep) in seconds.
        simulate_cache_aware_streaming: a boolean, if True, the cache-aware streaming will be used.
        use_buffered_chunked_streaming: a boolean, if True, the buffered chunked streaming will be used.
        buffered_chunk_params: a dictionary, containing the parameters for the buffered chunked streaming.
        padding_value: a float, the value to use for padding the log_probs tensor.
        has_hypotheses: a boolean, if True, the audio has already been processed and hypotheses are provided.

    Returns:
        log_probs_batch: a tensor of shape (B, T_max, V) - contains the log probabilities of the tokens for each utterance in the batch.
            The parts of log_probs_batch which are 'padding' are filled with 'padding_value', which is a large negative number.
        y_batch: a tensor of shape (B, U_max) - contains token IDs including blanks in every other position.
            The parts of y_batch which are padding are filled with the number 'V'. V = the number of tokens in the vocabulary + 1 for the blank token.
        T_batch: a tensor of shape (B) - contains the number of frames in the log_probs for each utterance in the batch.
        U_batch: a tensor of shape (B) - contains the lengths of token_ids_with_blanks for each utterance in the batch.
        utt_obj_batch: a list of Utterance objects for every utterance in the batch. Each Utterance object contains the token_ids_with_blanks, segments_and_tokens, text, pred_text, audio_filepath, utt_id, and saved_output_files.
        output_timestep_duration: a float indicating the duration of a single output timestep from
            the ASR Model in milliseconds.
    """

    if output_timestep_duration is None:
        try:
            output_timestep_duration = model.cfg['preprocessor']['window_stride'] * model.encoder.subsampling_factor
            logging.info(
                f"`output_timestep_duration` is not provided, so we calculated that the model output_timestep_duration is {output_timestep_duration} ms."
                " -- will use this for all batches"
            )
        except:
            raise ValueError("output_timestep_duration is not provided and cannot be calculated from the model.")

    if simulate_cache_aware_streaming or use_buffered_chunked_streaming:
        if not (isinstance(audio, list) and all(isinstance(item, str) for item in audio)) and not isinstance(
            audio, str
        ):
            raise ValueError("Audio must be a list of audio files or a single audio file when using streaming mode.")

        if isinstance(audio, str):
            audio = [audio]

    if gt_text_batch is not None:
        if isinstance(gt_text_batch, str):
            gt_text_batch = [gt_text_batch]
        if len(gt_text_batch) != len(audio):
            raise ValueError("`gt_text_batch` must be the same length as `audio` for performing alignment.")

    # get hypotheses by calling 'transcribe'
    # we will use the output log_probs, the duration of the log_probs,
    # and (optionally) the predicted ASR text from the hypotheses

    batch_size = len(audio)
    log_probs_list_batch = []  # log_probs is the output of the ASR model, with a shape (T, V+1)
    T_list_batch = []  # T is the number of frames in the log_probs
    pred_text_batch = []  # pred_text is the predicted text from the ASR model

    if not use_buffered_chunked_streaming:
        if not simulate_cache_aware_streaming:
            with torch.no_grad():
                if has_hypotheses:
                    hypotheses = audio
                else:
                    hypotheses = model.transcribe(audio, return_hypotheses=True, batch_size=batch_size)
        else:
            assert isinstance(audio, list) or isinstance(
                audio, str
            ), "audio must be a list of audio files or a single audio file"
            with torch.no_grad():
                hypotheses = model.transcribe_simulate_cache_aware_streaming(
                    audio, return_hypotheses=True, batch_size=batch_size
                )

        # if hypotheses form a tuple (from Hybrid model), extract just "best" hypothesis
        if type(hypotheses) == tuple and len(hypotheses) == 2:
            hypotheses = hypotheses[0]

        for hypothesis in hypotheses:
            log_probs_list_batch.append(hypothesis.y_sequence)
            T_list_batch.append(hypothesis.y_sequence.shape[0])
            pred_text_batch.append(hypothesis.text)
    else:
        delay = buffered_chunk_params["delay"]
        model_stride_in_secs = buffered_chunk_params["model_stride_in_secs"]
        tokens_per_chunk = buffered_chunk_params["tokens_per_chunk"]
        for audio_sample in tqdm(audio, desc="Sample:"):
            model.reset()
            model.read_audio_file(audio_sample, delay, model_stride_in_secs)
            hyp, logits = model.transcribe(tokens_per_chunk, delay, keep_logits=True)
            log_probs_list_batch.append(logits)
            T_list_batch.append(logits.shape[0])
            pred_text_batch.append(hyp)

    # we loop over every line in the manifest that is in our current batch,
    # and record the y (list of tokens, including blanks), U (list of lengths of y) and
    # token_info_batch, word_info_batch, segment_info_batch

    y_list_batch = []  # List of lists of token IDs with blanks, where each token is followed by a blank
    U_list_batch = []  # List of lengths of y_list_batch
    utt_obj_batch = []  # List of Utterance objects for every utterance in the batch

    for idx, sample in enumerate(audio):

        if align_using_pred_text:
            # normalizes the predicted text by removing extra spaces
            gt_text_for_alignment = pred_text_batch[idx]
        else:
            gt_text_for_alignment = gt_text_batch[idx]

        gt_text_for_alignment = " ".join(gt_text_for_alignment.split())

        utt_obj = get_utt_obj(
            text=gt_text_for_alignment,
            model=model,
            segment_separators=segment_separators,
            word_separator=word_separator,
            T=T_list_batch[idx],
            audio_filepath=sample if isinstance(sample, str) else f"audio_{idx}",
            utt_id=_get_utt_id(sample if isinstance(sample, str) else f"audio_{idx}", audio_filepath_parts_in_utt_id),
        )

        if len(gt_text_for_alignment) == 0:
            logging.info(
                f"'text' of utterance with ID: {utt_obj.utt_id} is empty - we will not generate"
                " any output alignment files for this utterance"
            )

        if align_using_pred_text:
            utt_obj.pred_text = pred_text_batch[idx]
            utt_obj.text = " ".join(pred_text_batch[idx].split()) if pred_text_batch[idx] else None

        y_list_batch.append(utt_obj.token_ids_with_blanks)
        U_list_batch.append(len(utt_obj.token_ids_with_blanks))
        utt_obj_batch.append(utt_obj)

    # turn log_probs, y, T, U into dense tensors for fast computation during Viterbi decoding
    T_max = max(T_list_batch)
    U_max = max(U_list_batch)

    #  V = the number of tokens in the vocabulary + 1 for the blank token.
    if hasattr(model, 'tokenizer'):
        V = len(model.tokenizer.vocab) + 1
    else:
        V = len(model.decoder.vocabulary) + 1

    T_batch = torch.tensor(T_list_batch)
    U_batch = torch.tensor(U_list_batch)

    # make log_probs_batch tensor of shape (B x T_max x V)
    log_probs_batch = padding_value * torch.ones((batch_size, T_max, V))
    for b, log_probs_utt in enumerate(log_probs_list_batch):
        t = T_list_batch[b]
        log_probs_batch[b, :t, :] = log_probs_utt

    # make y tensor of shape (B x U_max)
    # populate it initially with all 'V' numbers so that the 'V's will remain in the areas that
    # are 'padding'. This will be useful for when we make 'log_probs_reorderd' during Viterbi decoding
    # in a different function.
    y_batch = V * torch.ones((batch_size, U_max), dtype=torch.int64)
    for b, y_utt in enumerate(y_list_batch):
        U_utt = U_batch[b]
        y_batch[b, :U_utt] = torch.tensor(y_utt)

    return (
        log_probs_batch,
        y_batch,
        T_batch,
        U_batch,
        utt_obj_batch,
        output_timestep_duration,
    )<|MERGE_RESOLUTION|>--- conflicted
+++ resolved
@@ -332,10 +332,6 @@
                     word_tokens = word_tokens[:-1]
                     word_token_ids = word_token_ids[:-1]
                     word_tokens_cased = word_tokens_cased[:-1]
-<<<<<<< HEAD
-
-=======
->>>>>>> a65d66e8
                 else:
                     word_tokens = model.tokenizer.text_to_tokens(word)
                     word_token_ids = model.tokenizer.text_to_ids(word)
