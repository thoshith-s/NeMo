# Copyright (c) 2025, NVIDIA CORPORATION.  All rights reserved.
#
# Licensed under the Apache License, Version 2.0 (the "License");
# you may not use this file except in compliance with the License.
# You may obtain a copy of the License at
#
#     http://www.apache.org/licenses/LICENSE-2.0
#
# Unless required by applicable law or agreed to in writing, software
# distributed under the License is distributed on an "AS IS" BASIS,
# WITHOUT WARRANTIES OR CONDITIONS OF ANY KIND, either express or implied.
# See the License for the specific language governing permissions and
# limitations under the License.
from typing import Optional

import torch

from nemo.collections.asr.parts.utils.rnnt_utils import Hypothesis, NBestHypotheses
from nemo.utils.enum import PrettyStrEnum

# Constants used for hashing text sequences.
MULTIPLIER = 6364136223846793005
INCREMENT = 1
MODULUS = 2**64

# Constants used for initializing and managing beam search hypotheses.
INACTIVE_SCORE = -float("inf")  # Represents the score of inactive hypotheses.
INIT_POINTER_VALUE = -1  # Initial value for pointers in the hypothesis tree structure.
INIT_HASH_VALUE = 0  # Initial hash value for transcript hashes.
INIT_PREFIX_HASH_VALUE = 0  # Initial hash value for prefix hashes.
NON_EXISTENT_LABEL_VALUE = -1  # Placeholder value for non-existent labels in hypotheses. Needs to be negative.


def hash_text(prev_hash: torch.Tensor, add_labels: torch.Tensor) -> torch.Tensor:
    """
    Computes a new hash value by updating previous hash tensor with added labels tensor.
    Reference: https://stackoverflow.com/a/77213071

    Args:
        prev_hash (torch.Tensor): A tensor representing the previous hash value.
        add_labels (torch.Tensor): A tensor containing added labels.

    Returns:
        torch.Tensor: A tensor representing the updated hash value.
    """
    return prev_hash * MULTIPLIER + INCREMENT + add_labels


class BlankLMScoreMode(PrettyStrEnum):
    """
    Defines the strategies for handling blank token scores in a external Ngram LM
    when combined with an automatic speech recognition (ASR) model.
    """

    # No score for blank.
    NO_SCORE = "no_score"
    # Blank score for LM is set equal to blank score from ASR model; non-blank LM scores are reweighted to sum to 1.
    LM_WEIGHTED_FULL = "lm_weighted_full"


class PruningMode(PrettyStrEnum):
    """Specifies when pruning is applied external Ngram LM shallow fusion.."""

    # Hyps are pruned based on ASR probs, then rescored with LM
    EARLY = "early"
    # Hyps are scored based on combined ASR and LM probs., then pruned
    LATE = "late"


class BatchedBeamHyps:
    """Class to store batch of beam hypotheses (labels, time_indices, scores) for efficient batched beam decoding"""

    def __init__(
        self,
        batch_size: int,
        beam_size: int,
        init_length: int,
        blank_index: int,
        device: torch.device = None,
        float_dtype: torch.dtype = None,
        store_prefix_hashes: Optional[bool] = False,
        is_tdt: Optional[bool] = False,
    ):
        """
        Initializes the batched beam hypotheses utility for Transducer decoding (RNN-T and TDT models).
        Args:
            batch_size (int): Batch size.
            beam_size (int): Beam size.
            init_length (int): The initial maximum length of the hypotheses.
            blank_index (int): The index representing the blank token in the vocabulary.
            device (torch.device): The device on which tensors will be allocated. Defaults to None.
            float_dtype (torch.dtype): The floating-point data type. Defaults to None.
            store_prefix_hashes (bool, optional): Whether to store prefix hashes for hypotheses. Defaults to False.
            is_tdt: (bool, optional): Whether will be used for TDT models. Defaults to false.
        """

        if beam_size <= 0:
            raise ValueError("Beam size must be greater than 0.")
        if batch_size <= 0:
            raise ValueError("Batch size must be greater than 0.")
        if init_length <= 0:
            raise ValueError("Initial hypothesis lengths must be greater than 0.")

        self.device = device
        self.INACTIVE_SCORE_TENSOR = torch.tensor(INACTIVE_SCORE, device=device, dtype=float_dtype)
        self.ZERO_TENSOR = torch.tensor(0, device=device, dtype=torch.long)

        self.is_tdt = is_tdt
        self.store_prefix_hashes = store_prefix_hashes
        self._max_length = init_length
        self.beam_size = beam_size
        self.blank_index = blank_index
        self.batch_size = batch_size
        self.batch_indices = torch.arange(self.batch_size, device=device)
        self.beam_indices = torch.arange(self.beam_size, device=device)

        # non-blank and full lengths
        self.current_lengths_nb = torch.zeros([batch_size, self.beam_size], device=device, dtype=torch.long)
        self.current_lengths_wb = torch.zeros([batch_size, self.beam_size], device=device, dtype=torch.long)

        # Initializing tree structure for hypothesis storing
        self.transcript_wb = torch.full(
            (batch_size, self.beam_size, self._max_length),
            fill_value=NON_EXISTENT_LABEL_VALUE,
            device=device,
            dtype=torch.long,
        )  # current labels
        self.transcript_wb_prev_ptr = torch.full(
            (batch_size, self.beam_size, self._max_length),
            fill_value=INIT_POINTER_VALUE,
            device=device,
            dtype=torch.long,
        )  # links to prefices
        self.timestamps = torch.zeros(
            (batch_size, self.beam_size, self._max_length), device=device, dtype=torch.long
        )  # timestamps

        # Initializing beam scores: Initially, only a single hypothesis is active within the beam.
        self.scores = torch.full(
            [batch_size, self.beam_size], device=device, dtype=float_dtype, fill_value=INACTIVE_SCORE
        )
        self.scores[:, 0].fill_(0.0)

        self.last_label = torch.full(
            (batch_size, self.beam_size), fill_value=NON_EXISTENT_LABEL_VALUE, device=device, dtype=torch.long
        )
        self.next_timestamp = torch.zeros((batch_size, self.beam_size), device=device, dtype=torch.long)
        self.last_timestamp_lasts = torch.zeros((batch_size, self.beam_size), device=device, dtype=torch.long)

        self.transcript_hash = torch.full(
            [batch_size, self.beam_size], device=device, dtype=torch.long, fill_value=INIT_HASH_VALUE
        )
        if store_prefix_hashes:
            self.transcript_prefix_hash = torch.full(
                [batch_size, self.beam_size], device=device, dtype=torch.long, fill_value=INIT_PREFIX_HASH_VALUE
            )

    def clear_(self):
        """
        Clears and resets the internal state of the object.
        """

        self.current_lengths_nb.fill_(0)
        self.current_lengths_wb.fill_(0)

        self.transcript_wb.fill_(0)
        self.transcript_wb_prev_ptr.fill_(INIT_POINTER_VALUE)
        self.timestamps.fill_(0)

        self.scores.fill_(INACTIVE_SCORE)
        self.scores[:, 0].fill_(0.0)

        self.last_label.fill_(NON_EXISTENT_LABEL_VALUE)
        self.next_timestamp.fill_(0)
        self.last_timestamp_lasts.fill_(0)

        self.transcript_hash.fill_(INIT_HASH_VALUE)
        if self.store_prefix_hashes:
            self.transcript_prefix_hash.fill_(INIT_PREFIX_HASH_VALUE)

    def _allocate_more(self):
        """
        Dynamically allocates more memory for the internal buffers.
        This method doubles the size of the following tensors: `transcript_wb`, `transcript_wb_prev_ptr`.
        """
        self.transcript_wb = torch.cat(
            (self.transcript_wb, torch.full_like(self.transcript_wb, fill_value=NON_EXISTENT_LABEL_VALUE)), dim=-1
        )
        self.transcript_wb_prev_ptr = torch.cat(
            (self.transcript_wb_prev_ptr, torch.full_like(self.transcript_wb_prev_ptr, fill_value=INIT_POINTER_VALUE)),
            dim=-1,
        )
        self.timestamps = torch.cat((self.timestamps, torch.zeros_like(self.timestamps)), dim=-1)

        self._max_length *= 2

    def add_results_(
        self,
        next_indices: torch.Tensor,
        next_labels: torch.Tensor,
        next_hyps_prob: torch.Tensor,
        next_label_durations: Optional[torch.Tensor] = None,
    ):
        """
        Updates batch of beam hypotheses with labels. If the maximum allowed length
        is exceeded, underlying memory is doubled.
        Args:
            next_indices (torch.Tensor): Indices of the hypotheses to be updated.
            next_labels (torch.Tensor): Labels corresponding to the next step in the beam search.
            next_hyps_prob (torch.Tensor): Probabilities of the next hypotheses.
            next_label_durations (torch.Tensor, optional): Durations associated with the next labels. Required when `is_tdt=True`.
        """

        if self.is_tdt and next_label_durations is None:
            raise ValueError("`next_label_durations` is required when `self.is_tdt` is True.")

        if (self.current_lengths_wb + 1).max() >= self._max_length:
            self._allocate_more()

        self.add_results_no_checks_(
            next_indices=next_indices,
            next_labels=next_labels,
            next_hyps_prob=next_hyps_prob,
            next_label_durations=next_label_durations,
        )

    def add_results_no_checks_(
        self,
        next_indices: torch.Tensor,
        next_labels: torch.Tensor,
        next_hyps_prob: torch.Tensor,
        next_label_durations: Optional[torch.Tensor] = None,
    ):
        """
        Updates batch of beam hypotheses with labels.
        Args:
            hyps_indices (torch.Tensor): Indices of the hypotheses to be updated.
            next_labels (torch.Tensor): Labels corresponding to the next step in the beam search.
            next_hyps_prob (torch.Tensor): Probabilities of the next hypotheses.
            next_label_durations (torch.Tensor, optional): Durations associated with the next labels. Required when `is_tdt=True`.
        """
        if self.is_tdt and next_label_durations is None:
            raise ValueError("`next_label_durations` is required when `self.is_tdt` is True.")

        timesteps = torch.gather(self.next_timestamp, dim=-1, index=next_indices)
        self.transcript_wb.scatter_(dim=-1, index=self.current_lengths_wb.unsqueeze(-1), src=next_labels.unsqueeze(-1))
        self.transcript_wb_prev_ptr.scatter_(
            dim=-1, index=self.current_lengths_wb.unsqueeze(-1), src=next_indices.unsqueeze(-1)
        )

        is_extended = next_labels >= 0
        extended_with_blank = next_labels == self.blank_index
        extended_with_label = (~extended_with_blank) & (is_extended)

        if not self.is_tdt:
            self.timestamps.scatter_(
                dim=-1,
                index=self.current_lengths_wb.unsqueeze(-1),
                src=(timesteps + extended_with_blank).unsqueeze(-1),
            )
            self.next_timestamp.copy_(timesteps + extended_with_blank)
            torch.where(
                extended_with_blank,
                self.ZERO_TENSOR,
                torch.gather(self.last_timestamp_lasts, dim=-1, index=next_indices) + extended_with_label,
                out=self.last_timestamp_lasts,
            )
        else:
            next_label_durations = torch.where(is_extended, next_label_durations, 0)
            self.timestamps.scatter_(
                dim=-1,
                index=self.current_lengths_wb.unsqueeze(-1),
                src=(timesteps + next_label_durations).unsqueeze(-1),
            )
            torch.where(is_extended, timesteps + next_label_durations, timesteps, out=self.next_timestamp)
            torch.where(
                is_extended & (next_label_durations > 0),
                self.ZERO_TENSOR,
                torch.gather(self.last_timestamp_lasts, dim=-1, index=next_indices) + extended_with_label,
                out=self.last_timestamp_lasts,
            )

        self.current_lengths_nb.copy_(
            torch.gather(self.current_lengths_nb, dim=-1, index=next_indices) + extended_with_label
        )
        torch.add(self.current_lengths_wb, 1, out=self.current_lengths_wb)
        self.scores.copy_(next_hyps_prob)

        prev_transcript_hash = torch.gather(self.transcript_hash, dim=-1, index=next_indices)
        # track last label
        torch.where(
            extended_with_label,
            next_labels,
            torch.gather(self.last_label, dim=-1, index=next_indices),
            out=self.last_label,
        )

        # update hashes and prefix hashes
        torch.where(
            extended_with_label,
            hash_text(prev_transcript_hash, next_labels),
            prev_transcript_hash,
            out=self.transcript_hash,
        )
        if self.store_prefix_hashes:
            prev_transcript_prefix_hash = torch.gather(self.transcript_prefix_hash, dim=-1, index=next_indices)
            torch.where(
                extended_with_label, prev_transcript_hash, prev_transcript_prefix_hash, out=self.transcript_prefix_hash
            )

    def recombine_hyps(self):
        """
        Recombines hypotheses in the beam search by merging equivalent hypotheses and updating their scores.
        This method identifies hypotheses that are equivalent based on their transcript hash, last label,
        and current lengths. It then merges these equivalent hypotheses by computing a new score using
        log-sum-exp over their scores and updates the scores tensor accordingly.
        Returns:
            Note: The method modifies the `self.scores` tensor in place to reflect the recombined hypotheses.
        """

        if self.beam_size <= 1:
            return

        hyps_equal = (
            (self.transcript_hash[:, :, None] == self.transcript_hash[:, None, :])
            & (self.last_label[:, :, None] == self.last_label[:, None, :])
            & (self.current_lengths_nb[:, :, None] == self.current_lengths_nb[:, None, :])
        )

        if self.is_tdt:
            hyps_equal &= self.next_timestamp[:, :, None] == self.next_timestamp[:, None, :]

        scores_matrix = torch.where(
            hyps_equal,
            self.scores[:, None, :].expand(self.batch_size, self.beam_size, self.beam_size),
            self.INACTIVE_SCORE_TENSOR,
        )
        scores_argmax = scores_matrix.argmax(-1, keepdim=False)
        scores_to_keep = (
            torch.arange(self.beam_size, device=scores_argmax.device, dtype=torch.long)[None, :] == scores_argmax
        )
        new_scores = torch.logsumexp(scores_matrix, dim=-1, keepdim=False)
        torch.where(scores_to_keep, new_scores.to(self.scores.dtype), self.INACTIVE_SCORE_TENSOR, out=self.scores)

    def remove_duplicates(self, labels: torch.Tensor, total_logps: torch.Tensor):
        """
        Removes duplicate hypotheses that may arise after updating beam hypotheses with labels during the beam search process.
        Args:
            labels (torch.Tensor): A tensor containing the labels for the current beam
                search step. Shape: [batch_size, beam_size, ...].
            total_logps (torch.Tensor): A tensor containing the total log probabilities
                for the current beam search step. Shape: [batch_size, beam_size, ...].
        Returns:
            torch.Tensor: Updated total log probabilities with duplicates removed.
                Shape: [batch_size, beam_size, ...].
        """

        if self.beam_size <= 1:
            return total_logps

        # updating hashes for label expansions
        non_blank_mask = labels != self.blank_index
        expansion_hashes = hash_text(self.transcript_hash.unsqueeze(-1), labels)
        expansion_hashes = torch.where(non_blank_mask, expansion_hashes, self.transcript_hash.unsqueeze(-1)).view(
            self.batch_size, -1
        )

        # masking inactive hypotheses
        inactive_hyps_mask = self.scores != INACTIVE_SCORE
        masked_hashes = torch.where(inactive_hyps_mask, self.transcript_hash, -1)

        init_expansions_equal = (expansion_hashes[:, :, None] == masked_hashes[:, None, :]).any(dim=-1)

        init_expansions_equal = torch.logical_and(non_blank_mask.view(self.batch_size, -1), init_expansions_equal)
        expansions_equal = expansion_hashes[:, :, None] == expansion_hashes[:, None, :]
        expansion_scores = total_logps.view(self.batch_size, -1)
        expansion_scores = torch.where(init_expansions_equal, INACTIVE_SCORE, expansion_scores)
        expansion_scores = expansion_scores[:, None, :].expand(expansions_equal.shape)

        expansion_scores = torch.where(expansions_equal, expansion_scores, INACTIVE_SCORE)
        expansion_scores, expansion_scores_argmax = expansion_scores.max(dim=-1)

        scores_range = torch.arange(
            expansion_scores_argmax.shape[-1], device=expansion_scores_argmax.device, dtype=torch.long
        )
        scores_to_keep = scores_range[None, :] == expansion_scores_argmax
        total_logps = torch.where(scores_to_keep, expansion_scores, INACTIVE_SCORE).view(
            self.batch_size, self.beam_size, -1
        )

        return total_logps

    def recombine_prefixes(self, label_logps: torch.Tensor, active_mask: torch.Tensor):
        """
        Recombines prefixes (prefix search) in the beam search process by updating scores for hypotheses
        that share common prefixes.
        Args:
            label_logps (torch.Tensor): A tensor of shape (batch_size, beam_size, vocab_size)
                containing the log probabilities of the labels for each beam.
            active_mask (torch.Tensor): A boolean tensor of shape (batch_size, beam_size)
                indicating which beams are active.
        """

        if self.beam_size <= 1:
            return

        # if hypotheses are empty skip
        if (self.current_lengths_wb == 0).any():
            return

        # mask prefix hashes if hypotheses of the beam do not have prefixes (e.g. no non-blank labels were appended)
        prefix_hashes = torch.where(self.current_lengths_nb == 0, -2, self.transcript_prefix_hash)

        prefix_equal = self.transcript_hash[:, None, :] == prefix_hashes[:, :, None]

        last_labels = torch.where(self.last_label == NON_EXISTENT_LABEL_VALUE, self.blank_index, self.last_label)
        prefix_labels = last_labels.unsqueeze(1).repeat((1, self.beam_size, 1))
        prefix_scores = self.scores.unsqueeze(1).repeat((1, self.beam_size, 1))

        prefix_label_logps = torch.gather(label_logps, dim=-1, index=prefix_labels)
        prefix_label_logps = prefix_scores + prefix_label_logps.transpose(dim0=-1, dim1=-2)
        prefix_label_logps = torch.where(prefix_equal, prefix_label_logps, INACTIVE_SCORE)
        prefix_label_logps = torch.logsumexp(prefix_label_logps, dim=-1)

        to_update_mask = torch.logical_and(active_mask, self.scores != INACTIVE_SCORE)
        self.scores = torch.where(to_update_mask, torch.logaddexp(self.scores, prefix_label_logps), self.scores)

    def to_hyps_list(self, score_norm: bool = True) -> list[Hypothesis]:
        """
        Converts the batched beam search results into a list of signle best hypotheses for each batch.
        Args:
            score_norm (bool):  If True, normalize the scores before sorting. Defaults to True.
        Returns:
            list[Hypothesis]: A list where each element corresponds to a batch and contains
            best hypothesis.
        """

        self.flatten_sort_(score_norm)

        scores = self.scores[self.batch_indices, 0].tolist()

        max_idx = self.current_lengths_wb.max() - 1
        timestamps = self.timestamps[..., 0, : max_idx + 1].cpu().detach().numpy()
        transcripts = self.transcript_wb[..., 0, : max_idx + 1].cpu().detach().numpy()
        hypotheses = [
            Hypothesis(
                score=scores[batch_idx],
                y_sequence=transcripts[batch_idx][
                    mask := (transcripts[batch_idx] >= 0) & (transcripts[batch_idx] != self.blank_index)
                ],
                timestamp=timestamps[batch_idx][mask],
                alignments=None,
                dec_state=None,
            )
            for batch_idx in range(self.batch_size)
        ]
        return hypotheses

    def to_nbest_hyps_list(self, score_norm: bool = True) -> list[NBestHypotheses]:
        """
        Converts the batched beam search results into a list of N-best hypotheses for each batch.
        Args:
            score_norm (bool, optional): If True, normalize the scores before sorting. Defaults to True.
        Returns:
            list[NBestHypotheses]: A list where each element corresponds to a batch and contains
            N-best hypotheses.
        """

        self.flatten_sort_(score_norm)

        scores = self.scores.tolist()

        max_idx = self.current_lengths_wb.max() - 1
        transcripts = self.transcript_wb[..., : max_idx + 1].cpu().detach().numpy()
        timestamps = self.timestamps[..., : max_idx + 1].cpu().detach().numpy()
        hypotheses = [
            NBestHypotheses(
                [
                    Hypothesis(
                        score=scores[batch_idx][beam_idx],
                        y_sequence=transcripts[batch_idx][beam_idx][
                            mask := (transcripts[batch_idx][beam_idx] >= 0)
                            & (transcripts[batch_idx][beam_idx] != self.blank_index)
                        ],
                        timestamp=timestamps[batch_idx][beam_idx][mask],
                        alignments=None,
                        dec_state=None,
                    )
                    for beam_idx in range(self.beam_size)
                    if scores[batch_idx][beam_idx] > INACTIVE_SCORE
                ]
            )
            for batch_idx in range(self.batch_size)
        ]
        return hypotheses

    def flatten_sort_(self, score_norm: bool = True):
        """
        Sorts and flattens the tree structure of hypotheses in a batched beam search decoding process.
        Args:
            score_norm (bool, optional): If True, normalizes the scores by dividing
                them by the current lengths of the hypotheses plus one. Defaults to True.
        This method performs the following steps:
        1. Normalizes the scores if `score_norm` is True.
        2. Sorts the normalized scores in descending order and retrieves the corresponding indices.
        3. Iteratively reconstructs the tokens and timestamps for each hypothesis in reverse order.
        4. Updates the internal state of the object, including transcripts, timestamps, scores,
           lengths, labels, and other metadata, based on the sorted order.
        """

        # add one for consistency with non-batched decodings, that use SOS.
        normalized_scores = (
            self.scores / (self.current_lengths_nb.to(self.scores.dtype) + 1) if score_norm else self.scores
        )
        normalized_scores, indices = torch.sort(normalized_scores, dim=-1, descending=True)

        max_idx = self.current_lengths_wb.max() - 1
        ptrs = indices

        for idx in range(max_idx, -1, -1):
            self.transcript_wb[..., idx].copy_(self.transcript_wb[self.batch_indices.unsqueeze(-1), ptrs, idx])
            self.timestamps[..., idx].copy_(self.timestamps[self.batch_indices.unsqueeze(-1), ptrs, idx])
            ptrs = self.transcript_wb_prev_ptr[self.batch_indices.unsqueeze(-1), ptrs, idx]
        self.transcript_wb_prev_ptr[..., : max_idx + 1].copy_(self.beam_indices.unsqueeze(0).unsqueeze(-1))

        self.scores.copy_(torch.gather(self.scores, dim=-1, index=indices))
        self.current_lengths_nb.copy_(torch.gather(self.current_lengths_nb, dim=-1, index=indices))
        self.current_lengths_wb.copy_(torch.gather(self.current_lengths_wb, dim=-1, index=indices))

        self.last_label.copy_(torch.gather(self.last_label, dim=-1, index=indices))
        self.next_timestamp.copy_(torch.gather(self.next_timestamp, dim=-1, index=indices))
        self.last_timestamp_lasts.copy_(torch.gather(self.last_timestamp_lasts, dim=-1, index=indices))

        self.transcript_hash.copy_(torch.gather(self.transcript_hash, dim=-1, index=indices))
        if self.store_prefix_hashes:
            self.transcript_prefix_hash.copy_(torch.gather(self.transcript_prefix_hash, dim=-1, index=indices))


class BatchedBeamHypsCTC:
    """Class to store batch of beam hypotheses (labels, time_indices, scores) for efficient CTC batched beam decoding"""

    def __init__(
        self,
        batch_size: int,
        beam_size: int,
        init_length: int,
        blank_index: int,
        device: Optional[torch.device] = None,
        float_dtype: Optional[torch.dtype] = None,
    ):
        """
        Initializes the batched beam hypotheses utility for Transducer decoding (RNN-T and TDT models).
        Args:
            batch_size (int): Batch size.
            beam_size (int): Beam size.
            init_length (int): The initial maximum length of the hypotheses.
            blank_index (int): The index representing the blank token in the vocabulary.
            device (torch.device): The device on which tensors will be allocated. Defaults to None.
            float_dtype (torch.dtype): The floating-point data type. Defaults to None.
        """
        if beam_size <= 0:
            raise ValueError("Beam size must be greater than 0.")
        if batch_size <= 0:
            raise ValueError("Batch size must be greater than 0.")
        if init_length <= 0:
            raise ValueError("Initial hypothesis lengths must be greater than 0.")

        self.device = device
        self.INACTIVE_SCORE_TENSOR = torch.tensor(INACTIVE_SCORE, device=device, dtype=float_dtype)
        self.ZERO_TENSOR = torch.tensor(0, device=device, dtype=torch.long)

        self._max_length = init_length
        self.beam_size = beam_size
        self.blank_index = blank_index
        self.batch_size = batch_size
        self.batch_indices = torch.arange(self.batch_size, device=device)
        self.beam_indices = torch.arange(self.beam_size, device=device)

        # non-blank/non-repeating and full lengths
        self.current_lengths_nb = torch.zeros([batch_size, self.beam_size], device=device, dtype=torch.long)
        self.current_lengths_wb = torch.zeros([batch_size, self.beam_size], device=device, dtype=torch.long)

        # Initializing tree structure for hypothesis storing
        self.transcript_wb = torch.zeros(
            (batch_size, self.beam_size, self._max_length), device=device, dtype=torch.long
        )
        self.transcript_wb_prev_ptr = torch.full(
            (batch_size, self.beam_size, self._max_length),
            fill_value=INIT_POINTER_VALUE,
            device=device,
            dtype=torch.long,
        )
        self.timesteps = torch.zeros(
            (batch_size, self.beam_size, self._max_length), device=device, dtype=torch.long
        )  # timestamps

        # Initializing beam scores: Initially, only a single hypothesis is active within the beam.
        self.scores = torch.full(
            [batch_size, self.beam_size], device=device, dtype=float_dtype, fill_value=INACTIVE_SCORE
        )
        self.scores[:, 0].fill_(0.0)

        self.last_label = torch.full(
            [batch_size, self.beam_size], fill_value=NON_EXISTENT_LABEL_VALUE, device=device, dtype=torch.long
        )
        self.last_label_nb = torch.full(
            [batch_size, self.beam_size], fill_value=NON_EXISTENT_LABEL_VALUE, device=device, dtype=torch.long
        )

        self.transcript_hash = torch.zeros([batch_size, self.beam_size], device=device, dtype=torch.long)

    def clear_(self):
        self.current_lengths_nb.fill_(0)
        self.current_lengths_wb.fill_(0)

        self.transcript_wb.fill_(0)
        self.transcript_wb_prev_ptr.fill_(INIT_POINTER_VALUE)
        self.timesteps.fill_(0)

        self.scores.fill_(INACTIVE_SCORE)
        self.scores[:, 0].fill_(0.0)

        self.last_label.fill_(NON_EXISTENT_LABEL_VALUE)
        self.last_label_nb.fill_(NON_EXISTENT_LABEL_VALUE)
        self.transcript_hash.fill_(0)

    def _allocate_more(self):
        self.transcript_wb = torch.cat(
            (self.transcript_wb, torch.full_like(self.transcript_wb, fill_value=NON_EXISTENT_LABEL_VALUE)), dim=-1
        )
        self.transcript_wb_prev_ptr = torch.cat(
            (self.transcript_wb_prev_ptr, torch.zeros_like(self.transcript_wb_prev_ptr)), dim=-1
        )
        self.timesteps = torch.cat(
            (self.timesteps, torch.full_like(self.transcript_wb_prev_ptr, fill_value=INIT_POINTER_VALUE)), dim=-1
        )
        self.timestamps = torch.cat((self.timestamps, torch.zeros_like(self.timestamps)), dim=-1)

        self._max_length *= 2

    def add_results_(
        self,
        next_indices,
        next_labels,
        next_hyps_prob,
    ):
        """
        Updates batch of beam hypotheses with labels. If the maximum allowed length
        is exceeded, underlying memory is doubled.
        Args:
            next_indices (torch.Tensor): Indices of the hypotheses to be updated.
            next_labels (torch.Tensor): Labels corresponding to the next step in the beam search.
            next_hyps_prob (torch.Tensor): Probabilities of the next hypotheses.
        """

        # if needed - increase storage
        if self.current_lengths_wb.max().item() + 1 >= self._max_length:
            self._allocate_more()

        self.add_results_no_checks_(
            next_indices=next_indices,
            next_labels=next_labels,
            next_hyps_prob=next_hyps_prob,
        )

    def add_results_no_checks_(
        self,
        next_indices,
        next_labels,
        next_hyps_prob,
    ):
        """
        Updates batch of beam hypotheses with labels. If the maximum allowed length
        is exceeded, underlying memory is doubled.
        Args:
            next_indices (torch.Tensor): Indices of the hypotheses to be updated.
            next_labels (torch.Tensor): Labels corresponding to the next step in the beam search.
            next_hyps_prob (torch.Tensor): Probabilities of the next hypotheses.
        """

        self.transcript_wb.scatter_(dim=-1, index=self.current_lengths_wb.unsqueeze(-1), src=next_labels.unsqueeze(-1))
        self.transcript_wb_prev_ptr.scatter_(
            dim=-1, index=self.current_lengths_wb.unsqueeze(-1), src=next_indices.unsqueeze(-1)
        )

        is_extended = next_labels >= 0
        is_extended_w_blank = next_labels == self.blank_index
        is_repeated = next_labels == torch.gather(self.last_label, dim=-1, index=next_indices)
        is_rep_nb_label = (is_extended) & (~is_extended_w_blank) & (is_repeated)  # repeat non-blank label
        is_nrep_nb_label = (is_extended) & (~is_extended_w_blank) & (~is_repeated)  # non-repeated non-blank label

        self.current_lengths_nb.copy_(
            torch.gather(self.current_lengths_nb, dim=-1, index=next_indices) + is_nrep_nb_label
        )
        torch.add(self.current_lengths_wb, 1, out=self.current_lengths_wb)
        self.scores.copy_(next_hyps_prob)

        prev_transcript_hash = torch.gather(self.transcript_hash, dim=-1, index=next_indices)
        # update hashes and prefix hashes
        torch.where(
            is_extended_w_blank | is_rep_nb_label,
            prev_transcript_hash,
            hash_text(prev_transcript_hash, next_labels),
            out=self.transcript_hash,
        )

        # track last label
        torch.where(
            is_extended,
            next_labels,
            torch.gather(self.last_label, dim=-1, index=next_indices),
            out=self.last_label,
        )
        # track last non-blank label
        torch.where(
            is_extended & (~is_extended_w_blank),
            next_labels,
            torch.gather(self.last_label_nb, dim=-1, index=next_indices),
            out=self.last_label_nb,
        )

    def recombine_hyps_(self):
        """
        Recombines hypotheses in the beam search process by identifying and merging equivalent hypotheses.
        It identifies hypotheses that are equivalent based on their transcript hash, last label, and current lengths
        and retains only the highest-scoring hypothesis among duplicates within each beam.

        Returns:
            None: The method modifies the `self.scores` tensor in-place to reflect the recombined hypotheses.
        """
        if self.beam_size <= 1:
            return

        hyps_equal = (
            (self.transcript_hash[:, :, None] == self.transcript_hash[:, None, :])
            & (self.last_label_nb[:, :, None] == self.last_label_nb[:, None, :])
            & (self.current_lengths_nb[:, :, None] == self.current_lengths_nb[:, None, :])
        )

        scores_matrix = torch.where(
            hyps_equal,
            self.scores[:, None, :].expand(self.batch_size, self.beam_size, self.beam_size),
            self.INACTIVE_SCORE_TENSOR,
        )
        scores_argmax = scores_matrix.argmax(-1, keepdim=False)
        scores_to_keep = (
            torch.arange(self.beam_size, device=scores_argmax.device, dtype=torch.long)[None, :] == scores_argmax
        )

        new_scores = torch.max(scores_matrix, dim=-1, keepdim=False).values
        torch.where(scores_to_keep, new_scores.to(self.scores.dtype), self.INACTIVE_SCORE_TENSOR, out=self.scores)

    def to_hyps_list(self, score_norm: bool = True) -> list[Hypothesis]:
        """
        Converts the batched beam search results into a list of signle best hypotheses for each batch.
        Args:
            score_norm (bool):  If True, normalize the scores before sorting. Defaults to True.
        Returns:
            list[Hypothesis]: A list where each element corresponds to a batch and contains
            best hypothesis.
        """

        self.flatten_sort_()

        scores = self.scores[self.batch_indices, 0].tolist()

        max_idx = self.current_lengths_wb.max() - 1
        # timestamps = self.timestamps[..., 0, : max_idx + 1].cpu().detach().numpy()
        transcripts = self.transcript_wb[..., 0, : max_idx + 1].cpu().detach().numpy()
        hypotheses = [
            Hypothesis(
                score=scores[batch_idx],
<<<<<<< HEAD
                y_sequence=transcripts[batch_idx][transcripts[batch_idx] >= 0],
=======
                y_sequence=transcripts[batch_idx][mask := (transcripts[batch_idx] >= 0)],
>>>>>>> d047c1fe
                # timestamp=timestamps[batch_idx][mask],
                alignments=None,
                dec_state=None,
            )
            for batch_idx in range(self.batch_size)
        ]
        return hypotheses

    def to_nbest_hyps_list(self, score_norm: bool = True) -> list[NBestHypotheses]:
        """
        Converts the batched beam search results into a list of N-best hypotheses for each batch.
        Args:
            score_norm (bool, optional): If True, normalize the scores before sorting. Defaults to True.
        Returns:
            list[NBestHypotheses]: A list where each element corresponds to a batch and contains
            N-best hypotheses.
        """

        self.flatten_sort_(score_norm)

        scores = self.scores.tolist()

        max_idx = self.current_lengths_wb.max() - 1
        transcripts = self.transcript_wb[..., : max_idx + 1].cpu().detach().numpy()
        # timestamps = self.timestamps[..., : max_idx + 1].cpu().detach().numpy()
        hypotheses = [
            NBestHypotheses(
                [
                    Hypothesis(
                        score=scores[batch_idx][beam_idx],
<<<<<<< HEAD
                        y_sequence=transcripts[batch_idx][beam_idx][transcripts[batch_idx][beam_idx] >= 0],
=======
                        y_sequence=transcripts[batch_idx][beam_idx][mask := (transcripts[batch_idx][beam_idx] >= 0)],
>>>>>>> d047c1fe
                        # timestamp=timestamps[batch_idx][beam_idx][mask],
                        alignments=None,
                        dec_state=None,
                    )
                    for beam_idx in range(self.beam_size)
                    if scores[batch_idx][beam_idx] > INACTIVE_SCORE
                ]
            )
            for batch_idx in range(self.batch_size)
        ]
        return hypotheses

    def flatten_sort_(self):
        """
        Sorts and flattens the tree structure of hypotheses in a batched beam search decoding process.
        This method performs the following steps:
        1. Sorts hypothesis scores in descending order and retrieves the corresponding indices.
        2. Iteratively reconstructs the tokens and timestamps for each hypothesis in reverse order.
        3. Updates the internal state of the object, including transcripts, timestamps, scores,
           lengths, labels, and other metadata, based on the sorted order.
        """

        # add one for consistency with non-batched decodings, that use SOS.
        _, indices = torch.sort(self.scores, dim=-1, descending=True)

        max_idx = self.current_lengths_wb.max() - 1
        ptrs = indices

        for idx in range(max_idx, -1, -1):
            self.transcript_wb[..., idx].copy_(self.transcript_wb[self.batch_indices.unsqueeze(-1), ptrs, idx])
            ptrs = self.transcript_wb_prev_ptr[self.batch_indices.unsqueeze(-1), ptrs, idx]
        self.transcript_wb_prev_ptr[..., : max_idx + 1].copy_(self.beam_indices.unsqueeze(0).unsqueeze(-1))

        self.scores.copy_(torch.gather(self.scores, dim=-1, index=indices))
        self.current_lengths_nb.copy_(torch.gather(self.current_lengths_nb, dim=-1, index=indices))
        self.current_lengths_wb.copy_(torch.gather(self.current_lengths_wb, dim=-1, index=indices))

        self.last_label.copy_(torch.gather(self.last_label, dim=-1, index=indices))
        self.last_label_nb.copy_(torch.gather(self.last_label, dim=-1, index=indices))

        self.transcript_hash.copy_(torch.gather(self.transcript_hash, dim=-1, index=indices))<|MERGE_RESOLUTION|>--- conflicted
+++ resolved
@@ -770,11 +770,7 @@
         hypotheses = [
             Hypothesis(
                 score=scores[batch_idx],
-<<<<<<< HEAD
                 y_sequence=transcripts[batch_idx][transcripts[batch_idx] >= 0],
-=======
-                y_sequence=transcripts[batch_idx][mask := (transcripts[batch_idx] >= 0)],
->>>>>>> d047c1fe
                 # timestamp=timestamps[batch_idx][mask],
                 alignments=None,
                 dec_state=None,
@@ -805,11 +801,7 @@
                 [
                     Hypothesis(
                         score=scores[batch_idx][beam_idx],
-<<<<<<< HEAD
                         y_sequence=transcripts[batch_idx][beam_idx][transcripts[batch_idx][beam_idx] >= 0],
-=======
-                        y_sequence=transcripts[batch_idx][beam_idx][mask := (transcripts[batch_idx][beam_idx] >= 0)],
->>>>>>> d047c1fe
                         # timestamp=timestamps[batch_idx][beam_idx][mask],
                         alignments=None,
                         dec_state=None,
