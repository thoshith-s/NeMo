--- conflicted
+++ resolved
@@ -419,14 +419,10 @@
         return self.fb
 
     def forward(self, x, seq_len, linear_spec=False):
-<<<<<<< HEAD
         timemask = torch.arange(x.shape[1], device=x.device).unsqueeze(0) < seq_len.unsqueeze(1)
-        seq_len = self.get_seq_len(seq_len)
-=======
         seq_len_unfixed = self.get_seq_len(seq_len)
         # fix for seq_len = 0 for streaming; if size was 0, it is always padded to 1, and normalizer fails
         seq_len = torch.where(seq_len == 0, torch.zeros_like(seq_len_unfixed), seq_len_unfixed)
->>>>>>> 8fbbc79d
 
         if self.stft_pad_amount is not None:
             x = torch.nn.functional.pad(
