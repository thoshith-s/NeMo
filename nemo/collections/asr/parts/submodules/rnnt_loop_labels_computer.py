# Copyright (c) 2024, NVIDIA CORPORATION.  All rights reserved.
#
# Licensed under the Apache License, Version 2.0 (the "License");
# you may not use this file except in compliance with the License.
# You may obtain a copy of the License at
#
#     http://www.apache.org/licenses/LICENSE-2.0
#
# Unless required by applicable law or agreed to in writing, software
# distributed under the License is distributed on an "AS IS" BASIS,
# WITHOUT WARRANTIES OR CONDITIONS OF ANY KIND, either express or implied.
# See the License for the specific language governing permissions and
# limitations under the License.


from contextlib import nullcontext
from dataclasses import dataclass, field
from pathlib import Path
from typing import Any, Optional, Tuple, Union

import numpy as np
import torch
import torch.nn.functional as F
from omegaconf import DictConfig

from nemo.collections.asr.parts.submodules.ngram_lm import NGramGPULanguageModel
from nemo.collections.asr.parts.utils import rnnt_utils
from nemo.collections.asr.parts.utils.asr_confidence_utils import ConfidenceMethodMixin
from nemo.collections.common.parts.optional_cuda_graphs import WithOptionalCudaGraphs
from nemo.core.utils.cuda_python_utils import (
    check_cuda_python_cuda_graphs_conditional_nodes_supported,
    cu_call,
    run_nvrtc,
    with_conditional_node,
)
from nemo.utils import logging
from nemo.utils.enum import PrettyStrEnum

try:
    from cuda import cudart

    HAVE_CUDA_PYTHON = True
except ImportError:
    HAVE_CUDA_PYTHON = False


class LoopLabelsState:
    """
    State for Loop Labels algorithm. Used only with CUDA graphs.
    In initialization phase it is possible to assign values (tensors) to the state.
    For algorithm code the storage should be reused (prefer copy data instead of assigning tensors).
    """

    max_time: int  # maximum length of internal storage for time dimension
    batch_size: int  # (maximum) length of internal storage for batch dimension
    device: torch.device  # device to store preallocated tensors

    encoder_output_projected: torch.Tensor  # projected output from the encoder for decoding algorithm
    encoder_output_length: torch.Tensor  # length of the (projected) output from the encoder

    labels: torch.Tensor  # storage for current labels
    scores: torch.Tensor  # storage for current scores

    batch_indices: torch.Tensor  # indices of elements in batch (constant, range [0, batch_size-1])

    time_indices: torch.Tensor  # current time indices for each element in batch
    safe_time_indices: torch.Tensor  # current time indices, but guaranteed to be < encoder_output_length
    time_indices_current_labels: torch.Tensor  # time indices for found labels (corresponding to `labels` field)
    last_timesteps: torch.Tensor  # indices of the last timesteps for each element (encoder_output_length - 1)

    active_mask: torch.Tensor  # mask for active hypotheses (the decoding is finished for the utterance if it is False)
    advance_mask: torch.Tensor  # mask for "advancing" hypotheses (blank is found for the element on the current step)
    blank_mask: torch.Tensor  # if the element is blank
    # if the element was active on the previous step: to identify the end of decoding and store final hidden state
    active_mask_prev: torch.Tensor
    became_inactive_mask: torch.Tensor  # mask for elements that became inactive (end of decoding)

    active_mask_any: torch.Tensor  # 0-dim bool tensor, condition for outer loop ('any element is still active')
    advance_mask_any: torch.Tensor  # 0-dim bool tensor, condition for inner loop ('should advance any index')

    last_decoder_state: Any  # last state from the decoder, needed for the output
    decoder_state: Any  # current decoder state
    decoder_output_before_projection: torch.Tensor  # output from the decoder (not projected)
    decoder_output: torch.Tensor  # output from the decoder (projected)

    batched_hyps: rnnt_utils.BatchedHyps  # batched hypotheses - decoding result
    alignments: Optional[rnnt_utils.BatchedAlignments] = None  # batched alignments

    batch_lm_states: Optional[torch.Tensor] = None
    lm_scores: Optional[torch.Tensor] = None
    batch_lm_states_candidates: Optional[torch.Tensor] = None

    def __init__(
        self,
        batch_size: int,
        max_time: int,
        encoder_dim: int,
        max_symbols: int,
        device: torch.device,
        float_dtype: torch.dtype,
        logits_dim: int,
        preserve_alignments=False,
        preserve_frame_confidence=False,
    ):
        """

        Args:
            batch_size: batch size for encoder output storage
            max_time: maximum time for encoder output storage
            encoder_dim: last dimension for encoder output storage (projected encoder output)
            max_symbols: max symbols per step (to avoid infinite looping and pre-allocate storage)
            device: device to store tensors
            float_dtype: default float dtype for tensors (should match projected encoder output)
            logits_dim: output dimension for Joint
            preserve_alignments: if alignments are needed
            preserve_frame_confidence: if frame confidence is needed
        """
        self.device = device
        self.float_dtype = float_dtype
        self.batch_size = batch_size
        self.max_time = max_time

        self.encoder_output_projected = torch.zeros(
            (self.batch_size, self.max_time, encoder_dim),
            dtype=float_dtype,
            device=self.device,
        )
        self.encoder_output_length = torch.zeros((self.batch_size,), dtype=torch.long, device=self.device)

        self.labels = torch.zeros([self.batch_size], dtype=torch.long, device=self.device)
        self.scores = torch.zeros([self.batch_size], dtype=float_dtype, device=self.device)

        # indices of elements in batch (constant)
        self.batch_indices = torch.arange(self.batch_size, dtype=torch.long, device=self.device)

        self.time_indices = torch.zeros_like(self.batch_indices)
        self.safe_time_indices = torch.zeros_like(self.batch_indices)
        self.time_indices_current_labels = torch.zeros_like(self.time_indices)
        self.last_timesteps = torch.zeros_like(self.time_indices)

        self.active_mask = torch.zeros([self.batch_size], dtype=torch.bool, device=self.device)
        self.advance_mask = torch.zeros_like(self.active_mask)
        self.blank_mask = torch.zeros_like(self.active_mask)
        self.active_mask_prev = torch.zeros_like(self.active_mask)
        self.became_inactive_mask = torch.zeros_like(self.active_mask)

        self.active_mask_any = torch.tensor(True, device=self.device, dtype=torch.bool)
        self.advance_mask_any = torch.tensor(True, device=self.device, dtype=torch.bool)

        self.batched_hyps = rnnt_utils.BatchedHyps(
            batch_size=self.batch_size,
            init_length=self.max_time * max_symbols,
            device=self.device,
            float_dtype=float_dtype,
        )
        if preserve_alignments or preserve_frame_confidence:
            self.alignments = rnnt_utils.BatchedAlignments(
                batch_size=batch_size,
                logits_dim=logits_dim,
                init_length=max_time * (max_symbols + 1),
                device=self.device,
                float_dtype=self.float_dtype,
                store_alignments=preserve_alignments,
                store_frame_confidence=preserve_frame_confidence,
            )
        else:
            self.alignments = None

    def need_reinit(self, encoder_output_projected: torch.Tensor) -> bool:
        """Check if need to reinit state: larger batch_size/max_time, or new device"""
        return (
            self.batch_size < encoder_output_projected.shape[0]
            or self.max_time < encoder_output_projected.shape[1]
            or self.device.index != encoder_output_projected.device.index
        )


@dataclass
class SeparateGraphsLoopLabels:
    """Class to store Cuda graphs for decoding when separate graphs are used"""

    before_outer_loop: torch.cuda.CUDAGraph = field(default_factory=torch.cuda.CUDAGraph)
    before_inner_loop: torch.cuda.CUDAGraph = field(default_factory=torch.cuda.CUDAGraph)
    inner_loop_code: torch.cuda.CUDAGraph = field(default_factory=torch.cuda.CUDAGraph)
    after_inner_loop: torch.cuda.CUDAGraph = field(default_factory=torch.cuda.CUDAGraph)


@dataclass
class SeparateGraphsExcludeDecoderLoopLabels:
    """
    Class to store Cuda graphs for decoding when separate graphs are used and decoder is not compatible with CUDA graphs
    """

    before_outer_loop: torch.cuda.CUDAGraph = field(default_factory=torch.cuda.CUDAGraph)
    before_inner_loop_no_decoder: torch.cuda.CUDAGraph = field(default_factory=torch.cuda.CUDAGraph)
    inner_loop_code: torch.cuda.CUDAGraph = field(default_factory=torch.cuda.CUDAGraph)
    after_inner_loop: torch.cuda.CUDAGraph = field(default_factory=torch.cuda.CUDAGraph)


@dataclass
class GraphsWithWhileExcludeDecoderLoopLabels:
    """Class to store Cuda graphs for decoding when separate graphs are used"""

    before_outer_loop: torch.cuda.CUDAGraph = field(default_factory=torch.cuda.CUDAGraph)
    full_inner_loop: torch.cuda.CUDAGraph = field(default_factory=torch.cuda.CUDAGraph)


class GreedyBatchedRNNTLoopLabelsComputer(WithOptionalCudaGraphs, ConfidenceMethodMixin):
    """
    Label Looping algorithm implementation: optimized batched greedy decoding. Callable.
    Iterates over labels, on each step finding the next non-blank label
    (evaluating Joint multiple times in inner loop); It uses a minimal possible amount of calls
    to prediction network (with maximum possible batch size),
    which makes it especially useful for scaling the prediction network.
    During decoding all active hypotheses ("texts") have the same lengths.
    """

    INITIAL_MAX_TIME = 375  # initial max time, used to init state for Cuda graphs
    CUDA_PROGRAM_NAME = b"while_loop_labels_conditional_rnnt.cu"

    class CudaGraphsMode(PrettyStrEnum):
        # Cuda graphs with conditional nodes, fastest implementation
        FULL_GRAPH = "full_graph"
        # Cuda graphs with while loops, but decoder is excluded from the graph
        WITH_WHILE_LOOPS_EXCLUDE_DECODER = "with_while_loops_exclude_decoder"
        # Cuda graphs with while loops, but decoder is excluded from the graph
        NO_WHILE_LOOPS_EXCLUDE_DECODER = "no_while_loops_exclude_decoder"
        # Decoding with PyTorch while loops + partial Cuda graphs
        NO_WHILE_LOOPS = "no_while_loops"
        # decoding without graphs, stateful implementation, only for testing purposes
        NO_GRAPHS = "no_graphs"

    separate_graphs: Optional[SeparateGraphsLoopLabels] = None
    separate_graphs_no_decoder: Optional[SeparateGraphsExcludeDecoderLoopLabels] = None
    graphs_with_while_no_decoder: Optional[GraphsWithWhileExcludeDecoderLoopLabels] = None
    full_graph: Optional[torch.cuda.CUDAGraph] = None
    cuda_graphs_mode: Optional[CudaGraphsMode] = None
    state: Optional[LoopLabelsState] = None
    ngram_lm_batch: Optional[NGramGPULanguageModel] = None

    def __init__(
        self,
        decoder,
        joint,
        blank_index: int,
        max_symbols_per_step: Optional[int] = None,
        preserve_alignments=False,
        preserve_frame_confidence=False,
        confidence_method_cfg: Optional[DictConfig] = None,
        allow_cuda_graphs: bool = True,
        ngram_lm_model: Optional[str | Path] = None,
        ngram_lm_alpha: float = 0.0,
    ):
        """
        Init method.
        Args:
            decoder: Prediction network from RNN-T
            joint: Joint module from RNN-T
            blank_index: index of blank symbol
            max_symbols_per_step: max symbols to emit on each step (to avoid infinite looping)
            preserve_alignments: if alignments are needed
            preserve_frame_confidence: if frame confidence is needed
            confidence_method_cfg: config for the confidence
            ngram_lm_model: optional n-gram language model (LM) file to use for decoding
            ngram_lm_alpha: LM weight
        """
        super().__init__()
        self.decoder = decoder
        self.joint = joint
        self._blank_index = blank_index
        self.max_symbols = max_symbols_per_step
        self.preserve_alignments = preserve_alignments
        self.preserve_frame_confidence = preserve_frame_confidence
        self.allow_cuda_graphs = allow_cuda_graphs
        self._SOS = self._blank_index
        self._init_confidence_method(confidence_method_cfg=confidence_method_cfg)
        assert self._SOS == self._blank_index  # "blank as pad" algorithm only

        self.state = None
        self.full_graph = None
        self.separate_graphs = None
        self.decoder_state_size_is_fixed = self.decoder.state_size_is_fixed()

        self.cuda_graphs_mode = None
        self.maybe_enable_cuda_graphs()

        if ngram_lm_model is not None:
            assert self._blank_index == self.joint.num_classes_with_blank - self.joint.num_extra_outputs - 1
            self.ngram_lm_batch = NGramGPULanguageModel.from_file(lm_path=ngram_lm_model, vocab_size=self._blank_index)
        else:
            self.ngram_lm_batch = None
        self.ngram_lm_alpha = ngram_lm_alpha

    def force_cuda_graphs_mode(self, mode: Optional[Union[str, CudaGraphsMode]]):
        """
        Method to set graphs mode. Use only for testing purposes.
        For debugging the algorithm use "no_graphs" mode, since it is impossible to debug CUDA graphs directly.
        """
        self.cuda_graphs_mode = self.CudaGraphsMode(mode) if mode is not None else None
        self.state = None

    def maybe_enable_cuda_graphs(self):
        """Enable CUDA graphs if conditions met"""
        if self.cuda_graphs_mode is not None:
            # CUDA graphs are already enabled
            return

        if not self.allow_cuda_graphs:
            self.cuda_graphs_mode = None
        else:
            # cuda graphs are allowed
            # check basic requirements for cuda graphs
            if self.max_symbols is None:
                logging.warning("Max symbols per step is None, which is not allowed with Cuda graphs. Setting to `10`")
                self.max_symbols = 10
            # basic requirements met, need to check while loops
            try:
                check_cuda_python_cuda_graphs_conditional_nodes_supported()
                if self.decoder_state_size_is_fixed:
                    self.cuda_graphs_mode = self.CudaGraphsMode.FULL_GRAPH
                else:
                    self.cuda_graphs_mode = self.CudaGraphsMode.WITH_WHILE_LOOPS_EXCLUDE_DECODER
            except (ImportError, ModuleNotFoundError, EnvironmentError) as e:
                logging.warning(
                    "No conditional node support for Cuda.\n"
                    "Cuda graphs with while loops are disabled, decoding speed will be slower\n"
                    f"Reason: {e}"
                )
                if self.decoder_state_size_is_fixed:
                    self.cuda_graphs_mode = self.CudaGraphsMode.NO_WHILE_LOOPS
                else:
                    self.cuda_graphs_mode = self.CudaGraphsMode.NO_WHILE_LOOPS_EXCLUDE_DECODER
        self.reset_cuda_graphs_state()

    def disable_cuda_graphs(self):
        """Disable CUDA graphs, can be used to disable graphs temporary, e.g., in training process"""
        if self.cuda_graphs_mode is None:
            # nothing to disable
            return
        self.cuda_graphs_mode = None
        self.reset_cuda_graphs_state()

    def reset_cuda_graphs_state(self):
        """Reset state to release memory (for CUDA graphs implementations)"""
        self.state = None
        self.full_graph = None
        self.separate_graphs = None
        self.separate_graphs_no_decoder = None
        self.graphs_with_while_no_decoder = None

    def loop_labels_torch(
        self,
        encoder_output: torch.Tensor,
        encoder_output_length: torch.Tensor,
    ) -> Tuple[rnnt_utils.BatchedHyps, Optional[rnnt_utils.BatchedAlignments], Any]:
        """
        Pure PyTorch implementation

        Args:
            encoder_output: output from the encoder
            encoder_output_length: lengths of the utterances in `encoder_output`
        """
        batch_size, max_time, _unused = encoder_output.shape
        device = encoder_output.device
        if self.ngram_lm_batch is not None:
            self.ngram_lm_batch.to(device)  # ngram_lm_batch is nn.Module, but self is not; need to move manually

        # do not recalculate joint projection, project only once
        encoder_output_projected = self.joint.project_encoder(encoder_output)
        float_dtype = encoder_output_projected.dtype

        # init output structures: BatchedHyps (for results), BatchedAlignments + last decoder state
        # init empty batched hypotheses
        batched_hyps = rnnt_utils.BatchedHyps(
            batch_size=batch_size,
            init_length=max_time * self.max_symbols if self.max_symbols is not None else max_time,
            device=device,
            float_dtype=float_dtype,
        )
        # sample state, will be replaced further when the decoding for hypothesis is done
        last_decoder_state = self.decoder.initialize_state(encoder_output_projected)
        # init alignments if necessary
        use_alignments = self.preserve_alignments or self.preserve_frame_confidence
        # always use alignments variable - for torch.jit adaptation, but keep it as minimal as possible
        alignments = rnnt_utils.BatchedAlignments(
            batch_size=batch_size,
            logits_dim=self.joint.num_classes_with_blank,
            init_length=max_time * 2 if use_alignments else 1,  # blank for each timestep + text tokens
            device=device,
            float_dtype=float_dtype,
            store_alignments=self.preserve_alignments,
            store_frame_confidence=self.preserve_frame_confidence,
        )

        # initial state, needed for torch.jit to compile (cannot handle None)
        state = self.decoder.initialize_state(encoder_output_projected)
        # indices of elements in batch (constant)
        batch_indices = torch.arange(batch_size, dtype=torch.long, device=device)
        # last found labels - initially <SOS> (<blank>) symbol
        labels = torch.full_like(batch_indices, fill_value=self._SOS)

        # time indices
        time_indices = torch.zeros_like(batch_indices)
        safe_time_indices = torch.zeros_like(time_indices)  # time indices, guaranteed to be < out_len
        time_indices_current_labels = torch.zeros_like(time_indices)
        last_timesteps = encoder_output_length - 1

        # masks for utterances in batch
        active_mask: torch.Tensor = encoder_output_length > 0
        advance_mask = torch.empty_like(active_mask)

        # for storing the last state we need to know what elements became "inactive" on this step
        active_mask_prev = torch.empty_like(active_mask)
        became_inactive_mask = torch.empty_like(active_mask)

        if self.ngram_lm_batch is not None:
            batch_lm_states = self.ngram_lm_batch.get_init_states(batch_size=batch_size, bos=True)

        # loop while there are active utterances
        while active_mask.any():
            active_mask_prev.copy_(active_mask, non_blocking=True)
            # stage 1: get decoder (prediction network) output
            decoder_output, state, *_ = self.decoder.predict(
                labels.unsqueeze(1), state, add_sos=False, batch_size=batch_size
            )
            decoder_output = self.joint.project_prednet(decoder_output)  # do not recalculate joint projection

            # stage 2: get joint output, iteratively seeking for non-blank labels
            # blank label in `labels` tensor means "end of hypothesis" (for this index)
            logits = (
                self.joint.joint_after_projection(
                    encoder_output_projected[batch_indices, safe_time_indices].unsqueeze(1),
                    decoder_output,
                )
                .squeeze(1)
                .squeeze(1)
            )
            scores, labels = logits.max(-1)
            if self.ngram_lm_batch is not None:
                lm_scores, batch_lm_states_candidates = self.ngram_lm_batch.advance(
                    states=batch_lm_states
                )  # vocab_size_no_blank
                lm_scores = lm_scores.to(dtype=float_dtype)
                # combined scores with LM - without blank
                scores_w_lm, labels_w_lm = (logits[:, :-1] + self.ngram_lm_alpha * lm_scores).max(dim=-1)
                # preserve "blank" / "non-blank" category
                torch.where(labels == self._blank_index, labels, labels_w_lm, out=labels)
                torch.where(labels == self._blank_index, scores, scores_w_lm, out=scores)

            # search for non-blank labels using joint, advancing time indices for blank labels
            # checking max_symbols is not needed, since we already forced advancing time indices for such cases
            blank_mask = labels == self._blank_index
            time_indices_current_labels.copy_(time_indices, non_blocking=True)
            if use_alignments:
                alignments.add_results_masked_(
                    active_mask=active_mask,
                    time_indices=time_indices_current_labels,
                    logits=logits if self.preserve_alignments else None,
                    labels=labels if self.preserve_alignments else None,
                    confidence=(
                        self._get_confidence_tensor(F.log_softmax(logits, dim=-1)).to(dtype=float_dtype)
                        if self.preserve_frame_confidence
                        else None
                    ),
                )

            # advance_mask is a mask for current batch for searching non-blank labels;
            # each element is True if non-blank symbol is not yet found AND we can increase the time index
            time_indices += blank_mask
            torch.minimum(time_indices, last_timesteps, out=safe_time_indices)
            torch.less(time_indices, encoder_output_length, out=active_mask)
            torch.logical_and(active_mask, blank_mask, out=advance_mask)

            # inner loop: find next non-blank labels (if exist)
            while advance_mask.any():
                # same as: time_indices_current_labels[advance_mask] = time_indices[advance_mask], but non-blocking
                # store current time indices to use further for storing the results
                torch.where(advance_mask, time_indices, time_indices_current_labels, out=time_indices_current_labels)
                logits = (
                    self.joint.joint_after_projection(
                        encoder_output_projected[batch_indices, safe_time_indices].unsqueeze(1),
                        decoder_output,
                    )
                    .squeeze(1)
                    .squeeze(1)
                )
                # get labels (greedy) and scores from current logits, replace labels/scores with new
                # labels[advance_mask] are blank, and we are looking for non-blank labels
                more_scores, more_labels = logits.max(dim=-1)
                if self.ngram_lm_batch is not None:
                    # combined scores with LM - without blank
                    more_scores_w_lm, more_labels_w_lm = (logits[:, :-1] + self.ngram_lm_alpha * lm_scores).max(dim=-1)
                    # preserve "blank" / "non-blank" category
                    torch.where(more_labels == self._blank_index, more_labels, more_labels_w_lm, out=more_labels)
                # same as: labels[advance_mask] = more_labels[advance_mask], but non-blocking
                torch.where(advance_mask, more_labels, labels, out=labels)
                # same as: scores[advance_mask] = more_scores[advance_mask], but non-blocking
                torch.where(advance_mask, more_scores, scores, out=scores)

                if use_alignments:
                    alignments.add_results_masked_(
                        active_mask=advance_mask,
                        time_indices=time_indices_current_labels,
                        logits=logits if self.preserve_alignments else None,
                        labels=more_labels if self.preserve_alignments else None,
                        confidence=(
                            self._get_confidence_tensor(F.log_softmax(logits, dim=-1)).to(dtype=float_dtype)
                            if self.preserve_frame_confidence
                            else None
                        ),
                    )

                blank_mask = labels == self._blank_index
                time_indices += blank_mask
                torch.minimum(time_indices, last_timesteps, out=safe_time_indices)
                torch.less(time_indices, encoder_output_length, out=active_mask)
                torch.logical_and(active_mask, blank_mask, out=advance_mask)

            # stage 3: filter labels and state, store hypotheses
            # select states for hyps that became inactive (is it necessary?)
            # this seems to be redundant, but used in the `loop_frames` output
            torch.ne(active_mask, active_mask_prev, out=became_inactive_mask)
            if self.decoder_state_size_is_fixed:
                self.decoder.batch_replace_states_mask(
                    src_states=state,
                    dst_states=last_decoder_state,
                    mask=became_inactive_mask,
                )

            # store hypotheses
            if self.max_symbols is not None:
                # pre-allocated memory, no need for checks
                batched_hyps.add_results_masked_no_checks_(
                    active_mask,
                    labels,
                    time_indices_current_labels,
                    scores,
                )
            else:
                # auto-adjusted storage
                batched_hyps.add_results_masked_(
                    active_mask,
                    labels,
                    time_indices_current_labels,
                    scores,
                )

            # stage 4: to avoid looping, go to next frame after max_symbols emission
            if self.max_symbols is not None:
                # if labels are non-blank (not end-of-utterance), check that last observed timestep with label:
                # if it is equal to the current time index, and number of observations is >= max_symbols, force blank
                force_blank_mask = torch.logical_and(
                    active_mask,
                    torch.logical_and(
                        torch.logical_and(
                            labels != self._blank_index,
                            batched_hyps.last_timestamp_lasts >= self.max_symbols,
                        ),
                        batched_hyps.last_timestamp == time_indices,
                    ),
                )
                time_indices += force_blank_mask  # emit blank => advance time indices
                # update safe_time_indices, non-blocking
                torch.minimum(time_indices, last_timesteps, out=safe_time_indices)
                # same as: active_mask = time_indices < encoder_output_length
                torch.less(time_indices, encoder_output_length, out=active_mask)
            if self.ngram_lm_batch is not None:
                # select necessary LM states based on chosen labels
                torch.where(
                    active_mask,
                    batch_lm_states_candidates[batch_indices, labels * active_mask],
                    batch_lm_states,
                    out=batch_lm_states,
                )
        if use_alignments:
            return batched_hyps, alignments, last_decoder_state
        return batched_hyps, None, last_decoder_state

    def loop_labels_cuda_graphs(
        self,
        encoder_output: torch.Tensor,
        encoder_output_length: torch.Tensor,
    ) -> Tuple[rnnt_utils.BatchedHyps, Optional[rnnt_utils.BatchedAlignments], Any]:
        """
        Implementation with CUDA graphs.

        Args:
            encoder_output: output from the encoder
            encoder_output_length: lengths of the utterances in `encoder_output`
        """
        assert self.cuda_graphs_mode is not None

        # do not recalculate joint projection, project only once
        encoder_output = self.joint.project_encoder(encoder_output)
        current_batch_size = encoder_output.shape[0]
        current_max_time = encoder_output.shape[1]

        if torch.is_autocast_enabled():
            encoder_output = encoder_output.to(torch.get_autocast_gpu_dtype())

        # init or reinit graph
        if self.state is None or self.state.need_reinit(encoder_output):
            self._graph_reinitialize(encoder_output, encoder_output_length)

        # copy (projected) encoder output and lenghts
        self.state.encoder_output_projected[:current_batch_size, :current_max_time, ...].copy_(encoder_output)
        self.state.encoder_output_length[: encoder_output_length.shape[0]].copy_(encoder_output_length)
        # set length to zero for elements outside the current batch
        self.state.encoder_output_length[current_batch_size:].fill_(0)
        match self.cuda_graphs_mode:
            case self.CudaGraphsMode.FULL_GRAPH:
                self.full_graph.replay()
            case self.CudaGraphsMode.WITH_WHILE_LOOPS_EXCLUDE_DECODER:
                if not self.decoder_state_size_is_fixed:
                    self.state.decoder_state = self.decoder.initialize_state(self.state.encoder_output_projected)
                self.graphs_with_while_no_decoder.before_outer_loop.replay()
                while self.state.active_mask_any.item():
                    # NB: explicitly call decoder output function instead of graph
                    self._before_inner_loop_get_decoder_output()
                    # full rest code with while loop compiled
                    self.graphs_with_while_no_decoder.full_inner_loop.replay()
            case self.CudaGraphsMode.NO_WHILE_LOOPS:
                self.separate_graphs.before_outer_loop.replay()
                while self.state.active_mask_any.item():
                    self.separate_graphs.before_inner_loop.replay()
                    while self.state.advance_mask_any.item():
                        self.separate_graphs.inner_loop_code.replay()
                    self.separate_graphs.after_inner_loop.replay()
            case self.CudaGraphsMode.NO_WHILE_LOOPS_EXCLUDE_DECODER:
                if not self.decoder_state_size_is_fixed:
                    self.state.decoder_state = self.decoder.initialize_state(self.state.encoder_output_projected)
                self.separate_graphs_no_decoder.before_outer_loop.replay()
                while self.state.active_mask_any.item():
                    # NB: explicitly call decoder output function instead of graph
                    self._before_inner_loop_get_decoder_output()
                    self.separate_graphs_no_decoder.before_inner_loop_no_decoder.replay()
                    while self.state.advance_mask_any.item():
                        self.separate_graphs_no_decoder.inner_loop_code.replay()
                    self.separate_graphs_no_decoder.after_inner_loop.replay()
            case self.CudaGraphsMode.NO_GRAPHS:
                # this mode is only for testing purposes
                # manual loop instead of using graphs
                if not self.decoder_state_size_is_fixed:
                    self.state.decoder_state = self.decoder.initialize_state(self.state.encoder_output_projected)
                self._before_outer_loop()
                while self.state.active_mask_any.item():
                    self._before_inner_loop_get_decoder_output()
                    self._before_inner_loop_project_decoder_and_query_lm()
                    self._before_inner_loop_get_joint_output()
                    while self.state.advance_mask_any.item():
                        self._inner_loop_code()
                    self._after_inner_loop()
            case _:
                raise NotImplementedError(f"Unknown graph mode: {self.cuda_graphs_mode}")

        return (
            self.state.batched_hyps,
            self.state.alignments,
            self.state.last_decoder_state,
        )

    @classmethod
    def _create_outer_while_loop_kernel(cls):
        """
        Creates a kernel that evaluates whether to enter the outer loop body (not all hypotheses are decoded).
        Condition: while(active_mask_any).
        """
        kernel_string = r"""\
        typedef __device_builtin__ unsigned long long cudaGraphConditionalHandle;
    
        extern "C" __device__ __cudart_builtin__ void cudaGraphSetConditional(cudaGraphConditionalHandle handle, unsigned int value);
    
        extern "C" __global__
        void outer_loop_labels_conditional(cudaGraphConditionalHandle handle, const bool *active_mask_any)
        {
         cudaGraphSetConditional(handle, *active_mask_any);
        }
        """
        return run_nvrtc(kernel_string, b"outer_loop_labels_conditional", cls.CUDA_PROGRAM_NAME)

    @classmethod
    def _create_inner_while_loop_kernel(cls):
        """
        Creates a kernel that evaluates whether to enter the inner loop body (not all non-blank labels found).
        Condition: while(advance_mask_any).
        """
        kernel_string = r"""\
        typedef __device_builtin__ unsigned long long cudaGraphConditionalHandle;
    
        extern "C" __device__ __cudart_builtin__ void cudaGraphSetConditional(cudaGraphConditionalHandle handle, unsigned int value);
    
        extern "C" __global__
        void inner_find_non_blank_conditional(cudaGraphConditionalHandle handle, const bool *advance_mask_any)
        {
         cudaGraphSetConditional(handle, *advance_mask_any);
        }
        """
        return run_nvrtc(kernel_string, b"inner_find_non_blank_conditional", cls.CUDA_PROGRAM_NAME)

    def _graph_reinitialize(
        self,
        encoder_output_projected: torch.Tensor,
        encoder_output_length: torch.Tensor,
    ):
        batch_size, max_time, encoder_dim = encoder_output_projected.shape

        self.state = LoopLabelsState(
            batch_size=batch_size,
            max_time=max(max_time, self.INITIAL_MAX_TIME),
            encoder_dim=encoder_dim,
            max_symbols=self.max_symbols,
            device=encoder_output_projected.device,
            float_dtype=encoder_output_projected.dtype,
            logits_dim=self.joint.num_classes_with_blank,
            preserve_alignments=self.preserve_alignments,
            preserve_frame_confidence=self.preserve_frame_confidence,
        )

        self.state.last_decoder_state = self.decoder.initialize_state(encoder_output_projected)
        self.state.decoder_state = self.decoder.initialize_state(encoder_output_projected)
        self.state.decoder_output_before_projection, *_ = self.decoder.predict(
            self.state.labels.unsqueeze(1), self.state.decoder_state, add_sos=False, batch_size=self.state.batch_size
        )
        # to avoid recalculation of joint projection, store decoder output in state
        self.state.decoder_output = self.joint.project_prednet(self.state.decoder_output_before_projection)

        if self.ngram_lm_batch is not None:
            device = encoder_output_projected.device
            float_dtype = encoder_output_projected.dtype
            vocab_size = self.ngram_lm_batch.vocab_size
            self.ngram_lm_batch.to(device)  # ngram_lm_batch is nn.Module, but self is not; need to move manually
            self.state.batch_lm_states = self.ngram_lm_batch.get_init_states(
                batch_size=self.state.batch_size, bos=True
            )
            self.state.batch_lm_states_candidates = torch.zeros(
                [batch_size, vocab_size], dtype=torch.long, device=device
            )
            self.state.lm_scores = torch.zeros([batch_size, vocab_size], dtype=float_dtype, device=device)

<<<<<<< HEAD
        match self.cuda_graphs_mode:
            case self.CudaGraphsMode.FULL_GRAPH:
                self._full_graph_compile()
            case self.CudaGraphsMode.WITH_WHILE_LOOPS_EXCLUDE_DECODER:
                self._graphs_with_while_exclude_decoder_compile()
            case self.CudaGraphsMode.NO_WHILE_LOOPS:
                self._separate_graphs_compile()
            case self.CudaGraphsMode.NO_WHILE_LOOPS_EXCLUDE_DECODER:
                self._separate_graphs_compile_no_decoder()
            case self.CudaGraphsMode.NO_GRAPHS:
                pass  # nothing to compile
            case _:
                raise NotImplementedError(f"Not implemented graph mode: {self.cuda_graphs_mode}")

    def _graphs_with_while_exclude_decoder_compile(self):
        """Compile decoding by parts: before outer loop, full inner loop (excluding decoder)"""
        # Always create a new stream, because the per-thread default stream disallows stream capture to a graph.
        stream_for_graph = torch.cuda.Stream(self.state.device)
        stream_for_graph.wait_stream(torch.cuda.default_stream(self.state.device))
        self.graphs_with_while_no_decoder = GraphsWithWhileExcludeDecoderLoopLabels()
        with (
            torch.cuda.stream(stream_for_graph),
            torch.inference_mode(),
            torch.cuda.graph(
                self.graphs_with_while_no_decoder.before_outer_loop,
                stream=stream_for_graph,
                capture_error_mode="thread_local",
            ),
        ):
            self._before_outer_loop()

        with (
            torch.cuda.stream(stream_for_graph),
            torch.inference_mode(),
            torch.cuda.graph(
                self.graphs_with_while_no_decoder.full_inner_loop,
                stream=stream_for_graph,
                capture_error_mode="thread_local",
            ),
        ):
            self._before_inner_loop_project_decoder_and_query_lm()
            self._before_inner_loop_get_joint_output()

            capture_status, _, graph, _, _ = cu_call(
                cudart.cudaStreamGetCaptureInfo(torch.cuda.current_stream(device=self.state.device).cuda_stream)
            )
            assert capture_status == cudart.cudaStreamCaptureStatus.cudaStreamCaptureStatusActive

            # capture: while self.advance_mask_any.item():
            inner_while_loop_kernel = self._create_inner_while_loop_kernel()
            (inner_loop_conditional_handle,) = cu_call(cudart.cudaGraphConditionalHandleCreate(graph, 0, 0))
            advance_mask_any_ptr = np.array([self.state.advance_mask_any.data_ptr()], dtype=np.uint64)
            inner_loop_args = np.array(
                [
                    inner_loop_conditional_handle.getPtr(),
                    advance_mask_any_ptr.ctypes.data,
                ],
                dtype=np.uint64,
            )
            with with_conditional_node(
                inner_while_loop_kernel, inner_loop_args, inner_loop_conditional_handle, device=self.state.device
            ):
                self._inner_loop_code()
            self._after_inner_loop()

    def _separate_graphs_compile(self):
=======
        # warmup before graph compilation
        self._warmup_for_cuda_graphs()

        if self.cuda_graphs_mode is self.CudaGraphsMode.FULL_GRAPH:
            self._full_graph_compile()
        elif self.cuda_graphs_mode is self.CudaGraphsMode.NO_WHILE_LOOPS:
            self._partial_graphs_compile()
        elif self.cuda_graphs_mode is self.CudaGraphsMode.NO_GRAPHS:
            # no graphs needed
            pass
        else:
            raise NotImplementedError

    def _warmup_for_cuda_graphs(self):
        """Warmup before compiling CUDA graphs"""
        is_ddp = torch.distributed.is_available() and torch.distributed.is_initialized()
        # 11 warmup steps required in DDP mode
        # see https://pytorch.org/docs/stable/notes/cuda.html#usage-with-distributeddataparallel
        num_runs = 11 if is_ddp else 3
        self.state.encoder_output_projected.fill_(0.0)
        self.state.encoder_output_length.fill_(1)
        s = torch.cuda.Stream()
        s.wait_stream(torch.cuda.current_stream())
        with torch.cuda.stream(s):
            for _ in range(num_runs):
                self._before_outer_loop()
                self._before_inner_loop_get_decoder_output()
                self._before_inner_loop_get_joint_output()
                self._inner_loop_code()
                self._after_inner_loop()
        torch.cuda.current_stream().wait_stream(s)
        self.state.encoder_output_length.fill_(0)

    def _partial_graphs_compile(self):
>>>>>>> 73f5eb5b
        """Compile decoding by parts"""
        # Always create a new stream, because the per-thread default stream disallows stream capture to a graph.
        stream_for_graph = torch.cuda.Stream(self.state.device)
        stream_for_graph.wait_stream(torch.cuda.default_stream(self.state.device))
        self.separate_graphs = SeparateGraphsLoopLabels()
        with (
            torch.cuda.stream(stream_for_graph),
            torch.inference_mode(),
            torch.cuda.graph(
                self.separate_graphs.before_outer_loop, stream=stream_for_graph, capture_error_mode="thread_local"
            ),
        ):
            self._before_outer_loop()

        with (
            torch.cuda.stream(stream_for_graph),
            torch.inference_mode(),
            torch.cuda.graph(
                self.separate_graphs.before_inner_loop, stream=stream_for_graph, capture_error_mode="thread_local"
            ),
        ):
            self._before_inner_loop_get_decoder_output()
            self._before_inner_loop_project_decoder_and_query_lm()
            self._before_inner_loop_get_joint_output()

        with (
            torch.cuda.stream(stream_for_graph),
            torch.inference_mode(),
            torch.cuda.graph(
                self.separate_graphs.inner_loop_code, stream=stream_for_graph, capture_error_mode="thread_local"
            ),
        ):
            self._inner_loop_code()

        with (
            torch.cuda.stream(stream_for_graph),
            torch.inference_mode(),
            torch.cuda.graph(
                self.separate_graphs.after_inner_loop, stream=stream_for_graph, capture_error_mode="thread_local"
            ),
        ):
            self._after_inner_loop()

    def _separate_graphs_compile_no_decoder(self):
        """Compile decoding by parts"""
        # Always create a new stream, because the per-thread default stream disallows stream capture to a graph.
        stream_for_graph = torch.cuda.Stream(self.state.device)
        stream_for_graph.wait_stream(torch.cuda.default_stream(self.state.device))
        self.separate_graphs_no_decoder = SeparateGraphsExcludeDecoderLoopLabels()
        with (
            torch.cuda.stream(stream_for_graph),
            torch.inference_mode(),
            torch.cuda.graph(
                self.separate_graphs_no_decoder.before_outer_loop,
                stream=stream_for_graph,
                capture_error_mode="thread_local",
            ),
        ):
            self._before_outer_loop()

        with (
            torch.cuda.stream(stream_for_graph),
            torch.inference_mode(),
            torch.cuda.graph(
                self.separate_graphs_no_decoder.before_inner_loop_no_decoder,
                stream=stream_for_graph,
                capture_error_mode="thread_local",
            ),
        ):
            # NB: get decoder output - not compiled
            self._before_inner_loop_project_decoder_and_query_lm()
            self._before_inner_loop_get_joint_output()

        with (
            torch.cuda.stream(stream_for_graph),
            torch.inference_mode(),
            torch.cuda.graph(
                self.separate_graphs_no_decoder.inner_loop_code,
                stream=stream_for_graph,
                capture_error_mode="thread_local",
            ),
        ):
            self._inner_loop_code()

        with (
            torch.cuda.stream(stream_for_graph),
            torch.inference_mode(),
            torch.cuda.graph(
                self.separate_graphs_no_decoder.after_inner_loop,
                stream=stream_for_graph,
                capture_error_mode="thread_local",
            ),
        ):
            self._after_inner_loop()

    def _full_graph_compile(self):
        """Compile full graph for decoding"""
        # Always create a new stream, because the per-thread default stream disallows stream capture to a graph.
        stream_for_graph = torch.cuda.Stream(self.state.device)
        stream_for_graph.wait_stream(torch.cuda.default_stream(self.state.device))
        self.full_graph = torch.cuda.CUDAGraph()
        with (
            torch.cuda.stream(stream_for_graph),
            torch.inference_mode(),
            torch.cuda.graph(self.full_graph, stream=stream_for_graph, capture_error_mode="thread_local"),
        ):
            self._before_outer_loop()

            capture_status, _, graph, _, _ = cu_call(
                cudart.cudaStreamGetCaptureInfo(torch.cuda.current_stream(device=self.state.device).cuda_stream)
            )
            assert capture_status == cudart.cudaStreamCaptureStatus.cudaStreamCaptureStatusActive

            # capture: while self.active_mask_any:
            (outer_loop_conditional_handle,) = cu_call(cudart.cudaGraphConditionalHandleCreate(graph, 0, 0))
            outer_loop_kernel = self._create_outer_while_loop_kernel()
            active_mask_any_ptr = np.array([self.state.active_mask_any.data_ptr()], dtype=np.uint64)
            outer_loop_args = np.array(
                [outer_loop_conditional_handle.getPtr(), active_mask_any_ptr.ctypes.data],
                dtype=np.uint64,
            )

            # loop while there are active utterances
            # while self.active_mask_any:
            with with_conditional_node(
                outer_loop_kernel, outer_loop_args, outer_loop_conditional_handle, device=self.state.device
            ):
                self._before_inner_loop_get_decoder_output()
                self._before_inner_loop_project_decoder_and_query_lm()
                self._before_inner_loop_get_joint_output()
                # capture: while self.advance_mask_any.item():
                inner_while_loop_kernel = self._create_inner_while_loop_kernel()
                (inner_loop_conditional_handle,) = cu_call(cudart.cudaGraphConditionalHandleCreate(graph, 0, 0))
                advance_mask_any_ptr = np.array([self.state.advance_mask_any.data_ptr()], dtype=np.uint64)
                inner_loop_args = np.array(
                    [
                        inner_loop_conditional_handle.getPtr(),
                        advance_mask_any_ptr.ctypes.data,
                    ],
                    dtype=np.uint64,
                )
                # while self.advance_mask_any.item():
                with with_conditional_node(
                    inner_while_loop_kernel, inner_loop_args, inner_loop_conditional_handle, device=self.state.device
                ):
                    self._inner_loop_code()
                self._after_inner_loop()

    def _before_outer_loop(self):
        """Clear state and compute initial active mask"""
        self.state.batched_hyps.clear_()
        if self.state.alignments is not None:
            self.state.alignments.clear_()

        # initial state
        if self.decoder_state_size_is_fixed:
            self.decoder.batch_replace_states_all(
                src_states=self.decoder.initialize_state(self.state.encoder_output_projected),
                dst_states=self.state.decoder_state,
            )
        # initial state - lm
        if self.ngram_lm_batch is not None:
            self.state.batch_lm_states.copy_(
                self.ngram_lm_batch.get_init_states(batch_size=self.state.batch_size, bos=True)
            )

        # last found labels - initially <SOS> (<blank>) symbol
        self.state.labels.fill_(self._SOS)
        self.state.scores.fill_(0.0)

        # time indices
        self.state.time_indices.fill_(0)
        self.state.safe_time_indices.fill_(0)  # safe time indices: guaranteed to be < encoder_output_length
        self.state.time_indices_current_labels.fill_(0)
        torch.sub(self.state.encoder_output_length, 1, out=self.state.last_timesteps)

        # masks for utterances in batch
        # same as: active_mask = self.encoder_output_length > 0
        torch.greater(self.state.encoder_output_length, 0, out=self.state.active_mask)

        # for storing the last state we need to know what elements became "inactive" on this step
        # same as: self.active_mask_any = active_mask.any()
        torch.any(self.state.active_mask, out=self.state.active_mask_any)

    def _before_inner_loop_get_decoder_output(self):
        """Get decoder output"""
        # stage 1: get decoder (prediction network) output
        decoder_output, new_state, *_ = self.decoder.predict(
            self.state.labels.unsqueeze(1), self.state.decoder_state, add_sos=False, batch_size=self.state.batch_size
        )
        self.state.decoder_output_before_projection.copy_(decoder_output)
        if self.decoder_state_size_is_fixed:
            self.decoder.batch_replace_states_all(src_states=new_state, dst_states=self.state.decoder_state)
        else:
            self.state.decoder_state = new_state

    def _before_inner_loop_project_decoder_and_query_lm(self):
        # do not recalculate joint projection
        decoder_output_projected = self.joint.project_prednet(self.state.decoder_output_before_projection)
        self.state.decoder_output.copy_(decoder_output_projected)

        # get lm scores/states
        if self.ngram_lm_batch is not None:
            lm_scores, batch_lm_states_candidates = self.ngram_lm_batch.advance(
                states=self.state.batch_lm_states
            )  # vocab_size_no_blank
            self.state.batch_lm_states_candidates.copy_(batch_lm_states_candidates)
            self.state.lm_scores.copy_(lm_scores.to(dtype=self.state.float_dtype))

    def _before_inner_loop_get_joint_output(self):
        """Get Joint output after decoder output, prepare inner loop to search for all next non-blank labels"""
        # stage 2: get joint output, iteratively seeking for non-blank labels
        # blank label in `labels` tensor means "end of hypothesis" (for this index)
        self.state.active_mask_prev.copy_(self.state.active_mask, non_blocking=True)
        logits = (
            self.joint.joint_after_projection(
                self.state.encoder_output_projected[self.state.batch_indices, self.state.safe_time_indices].unsqueeze(
                    1
                ),
                self.state.decoder_output,
            )
            .squeeze(1)
            .squeeze(1)
        )
        # same as: scores, labels = logits.max(-1)
        torch.max(logits, dim=-1, out=(self.state.scores, self.state.labels))
        if self.ngram_lm_batch is not None:
            # combined scores with LM - without blank
            scores_w_lm, labels_w_lm = (logits[:, :-1] + self.ngram_lm_alpha * self.state.lm_scores).max(dim=-1)
            # preserve "blank" / "non-blank" category
            torch.where(self.state.labels == self._blank_index, self.state.labels, labels_w_lm, out=self.state.labels)
            torch.where(self.state.labels == self._blank_index, self.state.scores, scores_w_lm, out=self.state.scores)

        # search for non-blank labels using joint, advancing time indices for blank labels
        # checking max_symbols is not needed, since we already forced advancing time indices for such cases
        torch.eq(self.state.labels, self._blank_index, out=self.state.blank_mask)
        # blank_mask = self.labels == self._blank_index
        self.state.time_indices_current_labels.copy_(self.state.time_indices, non_blocking=True)
        if self.state.alignments is not None:
            float_dtype = self.state.float_dtype
            self.state.alignments.add_results_masked_no_checks_(
                active_mask=self.state.active_mask,
                time_indices=self.state.time_indices_current_labels,
                logits=logits if self.preserve_alignments else None,
                labels=self.state.labels if self.preserve_alignments else None,
                confidence=(
                    self._get_confidence_tensor(F.log_softmax(logits, dim=-1)).to(dtype=float_dtype)
                    if self.preserve_frame_confidence
                    else None
                ),
            )

        # advance_mask is a mask for current batch for searching non-blank labels;
        # each element is True if non-blank symbol is not yet found AND we can increase the time index
        self.state.time_indices.add_(self.state.blank_mask)
        torch.minimum(self.state.time_indices, self.state.last_timesteps, out=self.state.safe_time_indices)
        torch.less(self.state.time_indices, self.state.encoder_output_length, out=self.state.active_mask)
        torch.logical_and(self.state.active_mask, self.state.blank_mask, out=self.state.advance_mask)

        # inner loop: find next non-blank labels (if exist)
        # same as: self.advance_mask_any = advance_mask.any()
        torch.any(self.state.advance_mask, out=self.state.advance_mask_any)

    def _inner_loop_code(self):
        """Find next non-blank labels - one iteration"""
        # same as: time_indices_current_labels[advance_mask] = time_indices[advance_mask], but non-blocking
        # store current time indices to use further for storing the results
        torch.where(
            self.state.advance_mask,
            self.state.time_indices,
            self.state.time_indices_current_labels,
            out=self.state.time_indices_current_labels,
        )
        logits = (
            self.joint.joint_after_projection(
                self.state.encoder_output_projected[self.state.batch_indices, self.state.safe_time_indices].unsqueeze(
                    1
                ),
                self.state.decoder_output,
            )
            .squeeze(1)
            .squeeze(1)
        )
        # get labels (greedy) and scores from current logits, replace labels/scores with new
        # labels[advance_mask] are blank, and we are looking for non-blank labels
        more_scores, more_labels = logits.max(-1)
        if self.ngram_lm_batch is not None:
            # combined scores with LM - without blank
            more_scores_w_lm, more_labels_w_lm = (logits[:, :-1] + self.ngram_lm_alpha * self.state.lm_scores).max(
                dim=-1
            )
            # preserve "blank" / "non-blank" category
            torch.where(more_labels == self._blank_index, more_labels, more_labels_w_lm, out=more_labels)
            torch.where(more_labels == self._blank_index, more_scores, more_scores_w_lm, out=more_scores)
        # same as: labels[advance_mask] = more_labels[advance_mask], but non-blocking
        torch.where(self.state.advance_mask, more_labels, self.state.labels, out=self.state.labels)
        # same as: scores[advance_mask] = more_scores[advance_mask], but non-blocking
        torch.where(self.state.advance_mask, more_scores, self.state.scores, out=self.state.scores)

        if self.state.alignments is not None:
            float_dtype = self.state.float_dtype
            self.state.alignments.add_results_masked_no_checks_(
                active_mask=self.state.advance_mask,
                time_indices=self.state.time_indices_current_labels,
                logits=logits if self.preserve_alignments else None,
                labels=more_labels if self.preserve_alignments else None,
                confidence=(
                    self._get_confidence_tensor(F.log_softmax(logits, dim=-1)).to(dtype=float_dtype)
                    if self.preserve_frame_confidence
                    else None
                ),
            )

        # blank_mask = self.labels == self._blank_index
        torch.eq(self.state.labels, self._blank_index, out=self.state.blank_mask)
        # self.time_indices += self.blank_mask
        self.state.time_indices.add_(self.state.blank_mask)

        torch.minimum(self.state.time_indices, self.state.last_timesteps, out=self.state.safe_time_indices)
        torch.less(self.state.time_indices, self.state.encoder_output_length, out=self.state.active_mask)
        torch.logical_and(self.state.active_mask, self.state.blank_mask, out=self.state.advance_mask)
        torch.any(self.state.advance_mask, out=self.state.advance_mask_any)

    def _after_inner_loop(self):
        """Store hypotheses, state for finished hypotheses, avoid looping"""
        # stage 3: filter labels and state, store hypotheses
        # select states for hyps that became inactive (is it necessary?)
        # this seems to be redundant, but used in the `loop_frames` output
        torch.ne(self.state.active_mask, self.state.active_mask_prev, out=self.state.became_inactive_mask)
        if self.decoder_state_size_is_fixed:
            self.decoder.batch_replace_states_mask(
                src_states=self.state.decoder_state,
                dst_states=self.state.last_decoder_state,
                mask=self.state.became_inactive_mask,
            )

        self.state.batched_hyps.add_results_masked_no_checks_(
            self.state.active_mask,
            self.state.labels,
            self.state.time_indices_current_labels,
            self.state.scores,
        )

        if self.ngram_lm_batch is not None:
            # select necessary LM states based on chosen labels
            torch.where(
                self.state.active_mask,
                self.state.batch_lm_states_candidates[
                    self.state.batch_indices, self.state.labels * self.state.active_mask
                ],
                self.state.batch_lm_states,
                out=self.state.batch_lm_states,
            )

        # stage 4: to avoid looping, go to next frame after max_symbols emission
        # if labels are non-blank (not end-of-utterance), check that last observed timestep with label:
        # if it is equal to the current time index, and number of observations is >= max_symbols, force blank
        force_blank_mask = torch.logical_and(
            self.state.active_mask,
            torch.logical_and(
                torch.logical_and(
                    self.state.labels != self._blank_index,
                    self.state.batched_hyps.last_timestamp_lasts >= self.max_symbols,
                ),
                self.state.batched_hyps.last_timestamp == self.state.time_indices,
            ),
        )
        self.state.time_indices.add_(force_blank_mask)  # emit blank => advance time indices
        # update safe_time_indices, non-blocking
        torch.minimum(self.state.time_indices, self.state.last_timesteps, out=self.state.safe_time_indices)
        # same as: active_mask = time_indices < encoder_output_length
        torch.less(self.state.time_indices, self.state.encoder_output_length, out=self.state.active_mask)
        torch.any(self.state.active_mask, out=self.state.active_mask_any)

    def __call__(
        self,
        x: torch.Tensor,
        out_len: torch.Tensor,
    ) -> Tuple[rnnt_utils.BatchedHyps, Optional[rnnt_utils.BatchedAlignments], Any]:
<<<<<<< HEAD
        # TODO(vbataev): Fix CUDA graphs in distributed environment and re-enable decoding with CUDA graphs
        is_ddp = torch.distributed.is_available() and torch.distributed.is_initialized()
        # TODO: cuda graphs for not fixed decoder state size
=======
>>>>>>> 73f5eb5b
        if self.cuda_graphs_mode is not None and x.device.type == "cuda":
            is_ddp = torch.distributed.is_available() and torch.distributed.is_initialized()
            # disable CUDA graphs if DDP and Mixed Precision are used
            ctx = torch.amp.autocast(device_type="cuda", enabled=False) if is_ddp else nullcontext()
            with ctx:
                # TODO(vbataev): fix issue with DDP+mixed precision, remove this restriction
                return self.loop_labels_cuda_graphs(encoder_output=x, encoder_output_length=out_len)

        return self.loop_labels_torch(encoder_output=x, encoder_output_length=out_len)<|MERGE_RESOLUTION|>--- conflicted
+++ resolved
@@ -737,7 +737,9 @@
             )
             self.state.lm_scores = torch.zeros([batch_size, vocab_size], dtype=float_dtype, device=device)
 
-<<<<<<< HEAD
+        # warmup before graph compilation
+        self._warmup_for_cuda_graphs()
+
         match self.cuda_graphs_mode:
             case self.CudaGraphsMode.FULL_GRAPH:
                 self._full_graph_compile()
@@ -751,72 +753,6 @@
                 pass  # nothing to compile
             case _:
                 raise NotImplementedError(f"Not implemented graph mode: {self.cuda_graphs_mode}")
-
-    def _graphs_with_while_exclude_decoder_compile(self):
-        """Compile decoding by parts: before outer loop, full inner loop (excluding decoder)"""
-        # Always create a new stream, because the per-thread default stream disallows stream capture to a graph.
-        stream_for_graph = torch.cuda.Stream(self.state.device)
-        stream_for_graph.wait_stream(torch.cuda.default_stream(self.state.device))
-        self.graphs_with_while_no_decoder = GraphsWithWhileExcludeDecoderLoopLabels()
-        with (
-            torch.cuda.stream(stream_for_graph),
-            torch.inference_mode(),
-            torch.cuda.graph(
-                self.graphs_with_while_no_decoder.before_outer_loop,
-                stream=stream_for_graph,
-                capture_error_mode="thread_local",
-            ),
-        ):
-            self._before_outer_loop()
-
-        with (
-            torch.cuda.stream(stream_for_graph),
-            torch.inference_mode(),
-            torch.cuda.graph(
-                self.graphs_with_while_no_decoder.full_inner_loop,
-                stream=stream_for_graph,
-                capture_error_mode="thread_local",
-            ),
-        ):
-            self._before_inner_loop_project_decoder_and_query_lm()
-            self._before_inner_loop_get_joint_output()
-
-            capture_status, _, graph, _, _ = cu_call(
-                cudart.cudaStreamGetCaptureInfo(torch.cuda.current_stream(device=self.state.device).cuda_stream)
-            )
-            assert capture_status == cudart.cudaStreamCaptureStatus.cudaStreamCaptureStatusActive
-
-            # capture: while self.advance_mask_any.item():
-            inner_while_loop_kernel = self._create_inner_while_loop_kernel()
-            (inner_loop_conditional_handle,) = cu_call(cudart.cudaGraphConditionalHandleCreate(graph, 0, 0))
-            advance_mask_any_ptr = np.array([self.state.advance_mask_any.data_ptr()], dtype=np.uint64)
-            inner_loop_args = np.array(
-                [
-                    inner_loop_conditional_handle.getPtr(),
-                    advance_mask_any_ptr.ctypes.data,
-                ],
-                dtype=np.uint64,
-            )
-            with with_conditional_node(
-                inner_while_loop_kernel, inner_loop_args, inner_loop_conditional_handle, device=self.state.device
-            ):
-                self._inner_loop_code()
-            self._after_inner_loop()
-
-    def _separate_graphs_compile(self):
-=======
-        # warmup before graph compilation
-        self._warmup_for_cuda_graphs()
-
-        if self.cuda_graphs_mode is self.CudaGraphsMode.FULL_GRAPH:
-            self._full_graph_compile()
-        elif self.cuda_graphs_mode is self.CudaGraphsMode.NO_WHILE_LOOPS:
-            self._partial_graphs_compile()
-        elif self.cuda_graphs_mode is self.CudaGraphsMode.NO_GRAPHS:
-            # no graphs needed
-            pass
-        else:
-            raise NotImplementedError
 
     def _warmup_for_cuda_graphs(self):
         """Warmup before compiling CUDA graphs"""
@@ -838,8 +774,58 @@
         torch.cuda.current_stream().wait_stream(s)
         self.state.encoder_output_length.fill_(0)
 
-    def _partial_graphs_compile(self):
->>>>>>> 73f5eb5b
+    def _graphs_with_while_exclude_decoder_compile(self):
+        """Compile decoding by parts: before outer loop, full inner loop (excluding decoder)"""
+        # Always create a new stream, because the per-thread default stream disallows stream capture to a graph.
+        stream_for_graph = torch.cuda.Stream(self.state.device)
+        stream_for_graph.wait_stream(torch.cuda.default_stream(self.state.device))
+        self.graphs_with_while_no_decoder = GraphsWithWhileExcludeDecoderLoopLabels()
+        with (
+            torch.cuda.stream(stream_for_graph),
+            torch.inference_mode(),
+            torch.cuda.graph(
+                self.graphs_with_while_no_decoder.before_outer_loop,
+                stream=stream_for_graph,
+                capture_error_mode="thread_local",
+            ),
+        ):
+            self._before_outer_loop()
+
+        with (
+            torch.cuda.stream(stream_for_graph),
+            torch.inference_mode(),
+            torch.cuda.graph(
+                self.graphs_with_while_no_decoder.full_inner_loop,
+                stream=stream_for_graph,
+                capture_error_mode="thread_local",
+            ),
+        ):
+            self._before_inner_loop_project_decoder_and_query_lm()
+            self._before_inner_loop_get_joint_output()
+
+            capture_status, _, graph, _, _ = cu_call(
+                cudart.cudaStreamGetCaptureInfo(torch.cuda.current_stream(device=self.state.device).cuda_stream)
+            )
+            assert capture_status == cudart.cudaStreamCaptureStatus.cudaStreamCaptureStatusActive
+
+            # capture: while self.advance_mask_any.item():
+            inner_while_loop_kernel = self._create_inner_while_loop_kernel()
+            (inner_loop_conditional_handle,) = cu_call(cudart.cudaGraphConditionalHandleCreate(graph, 0, 0))
+            advance_mask_any_ptr = np.array([self.state.advance_mask_any.data_ptr()], dtype=np.uint64)
+            inner_loop_args = np.array(
+                [
+                    inner_loop_conditional_handle.getPtr(),
+                    advance_mask_any_ptr.ctypes.data,
+                ],
+                dtype=np.uint64,
+            )
+            with with_conditional_node(
+                inner_while_loop_kernel, inner_loop_args, inner_loop_conditional_handle, device=self.state.device
+            ):
+                self._inner_loop_code()
+            self._after_inner_loop()
+
+    def _separate_graphs_compile(self):
         """Compile decoding by parts"""
         # Always create a new stream, because the per-thread default stream disallows stream capture to a graph.
         stream_for_graph = torch.cuda.Stream(self.state.device)
@@ -1219,12 +1205,6 @@
         x: torch.Tensor,
         out_len: torch.Tensor,
     ) -> Tuple[rnnt_utils.BatchedHyps, Optional[rnnt_utils.BatchedAlignments], Any]:
-<<<<<<< HEAD
-        # TODO(vbataev): Fix CUDA graphs in distributed environment and re-enable decoding with CUDA graphs
-        is_ddp = torch.distributed.is_available() and torch.distributed.is_initialized()
-        # TODO: cuda graphs for not fixed decoder state size
-=======
->>>>>>> 73f5eb5b
         if self.cuda_graphs_mode is not None and x.device.type == "cuda":
             is_ddp = torch.distributed.is_available() and torch.distributed.is_initialized()
             # disable CUDA graphs if DDP and Mixed Precision are used
