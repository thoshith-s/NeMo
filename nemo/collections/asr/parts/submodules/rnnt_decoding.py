--- conflicted
+++ resolved
@@ -747,7 +747,7 @@
             return all_hyp
 
         else:
-            hypotheses = self.decode_hypothesis(prediction_list)  # type: List[Hypothesis]
+            hypotheses = self.decode_hypothesis(prediction_list)  # type: List[str]
 
             # If computing timestamps
             if self.compute_timestamps is True:
@@ -1008,25 +1008,6 @@
 
         # Retrieve offsets
         char_offsets = word_offsets = None
-<<<<<<< HEAD
-        char_offsets = self._compute_offsets(hypothesis, token_repetitions, self.blank_id)
-
-        # finally, set the flattened decoded predictions to text field for later text decoding
-        hypothesis.text = decoded_prediction
-
-        # Assert number of offsets and hypothesis tokens are 1:1 match.
-        num_flattened_tokens = 0
-        for t in range(len(char_offsets)):
-            # Count all tokens except for RNNT BLANK token emitted to designate "End of timestep"
-            num_flattened_tokens += len([c for c in char_offsets[t]['char'] if c != self.blank_id])
-
-        if num_flattened_tokens != len(hypothesis.text):
-            raise ValueError(
-                f"`char_offsets`: {char_offsets} and `processed_tokens`: {hypothesis.text}"
-                " have to be of the same length, but are: "
-                f"`len(offsets)`: {num_flattened_tokens} and `len(processed_tokens)`:"
-                f" {len(hypothesis.text)}"
-=======
         char_offsets = self._compute_offsets(hypothesis, self.blank_id)
         y_sequence_blank_removed = [t for t in hypothesis.y_sequence if t != self.blank_id]
 
@@ -1036,7 +1017,6 @@
                 " have to be of the same length, but are: "
                 f"`len(offsets)`: {len(char_offsets)} and `len(processed_tokens)`:"
                 f" {len(y_sequence_blank_removed)}"
->>>>>>> 3799bbde
             )
 
         encoded_char_offsets = copy.deepcopy(char_offsets)
