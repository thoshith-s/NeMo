--- conflicted
+++ resolved
@@ -1038,7 +1038,6 @@
         # Assert number of offsets and hypothesis tokens are 1:1 match.
         num_flattened_tokens = 0
         for t in range(len(char_offsets)):
-<<<<<<< HEAD
             # Subtract one here for the extra RNNT BLANK token emitted to designate "End of timestep"
             num_flattened_tokens += len(char_offsets[t]['char']) - 1
             if char_offsets[t]['char'][-1] != self.blank_id:
@@ -1048,17 +1047,6 @@
             raise RuntimeError(
                 f"Number of tokens in hypothesis ({len(hypothesis.text)}) does not match the number of offsets "
                 f"({num_flattened_tokens}). Please check the hypothesis and offsets manually."
-=======
-            # Count all tokens except for RNNT BLANK token emitted to designate "End of timestep"
-            num_flattened_tokens += len([c for c in char_offsets[t]['char'] if c != self.blank_id])
-
-        if num_flattened_tokens != len(hypothesis.text):
-            raise ValueError(
-                f"`char_offsets`: {char_offsets} and `processed_tokens`: {hypothesis.text}"
-                " have to be of the same length, but are: "
-                f"`len(offsets)`: {num_flattened_tokens} and `len(processed_tokens)`:"
-                f" {len(hypothesis.text)}"
->>>>>>> e0b34d0d
             )
 
         encoded_char_offsets = copy.deepcopy(char_offsets)
@@ -1249,88 +1237,11 @@
         """
         Load a KenLM model from a file path.
         """
-<<<<<<< HEAD
-        Utility method which constructs segment time stamps out of word time stamps.
-
-        Args:
-            offsets: A list of dictionaries, each containing "word", "start_offset" and "end_offset".
-            segments_delimiter_tokens: List containing tokens representing the seperator(s) between segments.
-            supported_punctuation: Set containing punctuation marks in the vocabulary.
-            segment_gap_threshold: Number of frames between 2 consecutive words necessary to form segments out of plain
-            text.
-        Returns:
-            A list of dictionaries containing the segment offsets. Each item contains "segment", "start_offset" and
-            "end_offset".
-        """
-        if (
-            supported_punctuation
-            and not set(segment_delimiter_tokens).intersection(supported_punctuation)
-            and not segment_gap_threshold
-        ):
-            logging.warning(
-                f"Specified segment seperators are not in supported punctuation {supported_punctuation}. "
-                "If the seperators are not punctuation marks, ignore this warning. "
-                "Otherwise, specify 'segment_gap_threshold' parameter in decoding config to form segments.",
-                mode=logging_mode.ONCE,
-            )
-
-        segment_offsets = []
-        segment_words = []
-        previous_word_index = 0
-
-        # For every offset word
-        for i, offset in enumerate(offsets):
-
-            word = offset['word']
-            # check if thr word ends with any delimeter token or the word itself is a delimeter
-            if segment_gap_threshold and segment_words:
-                gap_between_words = offset['start_offset'] - offsets[i - 1]['end_offset']
-
-                if gap_between_words >= segment_gap_threshold:
-                    segment_offsets.append(
-                        {
-                            "segment": ' '.join(segment_words),
-                            "start_offset": offsets[previous_word_index]["start_offset"],
-                            "end_offset": offsets[i - 1]["end_offset"],
-                        }
-                    )
-
-                    segment_words = [word]
-                    previous_word_index = i
-                    continue
-
-            elif len(word) and (word[-1] in segment_delimiter_tokens or word in segment_delimiter_tokens):
-                segment_words.append(word)
-                if segment_words:
-                    segment_offsets.append(
-                        {
-                            "segment": ' '.join(segment_words),
-                            "start_offset": offsets[previous_word_index]["start_offset"],
-                            "end_offset": offset["end_offset"],
-                        }
-                    )
-
-                segment_words = []
-                previous_word_index = i + 1
-                continue
-
-            segment_words.append(word)
-
-        if segment_words:
-            start_offset = offsets[previous_word_index]["start_offset"]
-            segment_offsets.append(
-                {
-                    "segment": ' '.join(segment_words),
-                    "start_offset": start_offset,
-                    "end_offset": offsets[-1]["end_offset"],
-                }
-=======
         if KENLM_AVAILABLE:
             return kenlm.Model(ngram_lm_model)
         else:
             raise ImportError(
                 "KenLM package (https://github.com/kpu/kenlm) is not installed. " "Use ngram_lm_model=None."
->>>>>>> e0b34d0d
             )
 
 
