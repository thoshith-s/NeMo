# Copyright (c) 2024, NVIDIA CORPORATION.  All rights reserved.
#
# Licensed under the Apache License, Version 2.0 (the "License");
# you may not use this file except in compliance with the License.
# You may obtain a copy of the License at
#
#     http://www.apache.org/licenses/LICENSE-2.0
#
# Unless required by applicable law or agreed to in writing, software
# distributed under the License is distributed on an "AS IS" BASIS,
# WITHOUT WARRANTIES OR CONDITIONS OF ANY KIND, either express or implied.
# See the License for the specific language governing permissions and
# limitations under the License.


from dataclasses import dataclass, field
from pathlib import Path
from typing import Any, Optional, Tuple, Union
from pathlib import Path

import numpy as np
import torch
import torch.nn.functional as F
from omegaconf import DictConfig, ListConfig

from nemo.collections.asr.parts.submodules.ngram_lm import FastNGramLM
from nemo.collections.asr.parts.utils import rnnt_utils
from nemo.collections.asr.parts.utils.asr_confidence_utils import ConfidenceMethodMixin
from nemo.collections.common.parts.optional_cuda_graphs import WithOptionalCudaGraphs
from nemo.core.utils.cuda_python_utils import (
    check_cuda_python_cuda_graphs_conditional_nodes_supported,
    cu_call,
    run_nvrtc,
    with_conditional_node,
)
from nemo.utils import logging
from nemo.utils.enum import PrettyStrEnum
from nemo.collections.asr.parts.submodules.ngram_lm import FastNGramLM

try:
    from cuda import cudart

    HAVE_CUDA_PYTHON = True
except ImportError:
    HAVE_CUDA_PYTHON = False


class LoopLabelsState:
    """
    State for Loop Labels algorithm. Used only with CUDA graphs.
    In initialization phase it is possible to assign values (tensors) to the state.
    For algorithm code the storage should be reused (prefer copy data instead of assigning tensors).
    """

    max_time: int  # maximum length of internal storage for time dimension
    batch_size: int  # (maximum) length of internal storage for batch dimension
    device: torch.device  # device to store preallocated tensors

    all_durations: torch.Tensor

    encoder_output_projected: torch.Tensor  # projected output from the encoder for decoding algorithm
    encoder_output_length: torch.Tensor  # length of the (projected) output from the encoder

    labels: torch.Tensor  # storage for current labels
    scores: torch.Tensor  # storage for current scores

    batch_indices: torch.Tensor  # indices of elements in batch (constant, range [0, batch_size-1])

    time_indices: torch.Tensor  # current time indices for each element in batch
    safe_time_indices: torch.Tensor  # current time indices, but guaranteed to be < encoder_output_length
    time_indices_current_labels: torch.Tensor  # time indices for found labels (corresponding to `labels` field)
    last_timesteps: torch.Tensor  # indices of the last timesteps for each element (encoder_output_length - 1)

    active_mask: torch.Tensor  # mask for active hypotheses (the decoding is finished for the utterance if it is False)
    advance_mask: torch.Tensor  # mask for "advancing" hypotheses (blank is found for the element on the current step)
    blank_mask: torch.Tensor  # if the element is blank
    # if the element was active on the previous step: to identify the end of decoding and store final hidden state
    active_mask_prev: torch.Tensor
    became_inactive_mask: torch.Tensor  # mask for elements that became inactive (end of decoding)

    active_mask_any: torch.Tensor  # 0-dim bool tensor, condition for outer loop ('any element is still active')
    advance_mask_any: torch.Tensor  # 0-dim bool tensor, condition for inner loop ('should advance any index')

    last_decoder_state: Any  # last state from the decoder, needed for the output
    decoder_state: Any  # current decoder state
    decoder_output: torch.Tensor  # output from the decoder (projected)

    batched_hyps: rnnt_utils.BatchedHyps  # batched hypotheses - decoding result
    alignments: Optional[rnnt_utils.BatchedAlignments] = None  # batched alignments

    batch_lm_states: Optional[torch.Tensor] = None
    lm_scores: Optional[torch.Tensor] = None
    batch_lm_states_candidates: Optional[torch.Tensor] = None

    def __init__(
        self,
        batch_size: int,
        max_time: int,
        encoder_dim: int,
        max_symbols: int,
        device: torch.device,
        float_dtype: torch.dtype,
        logits_dim: int,
        preserve_alignments=False,
        preserve_frame_confidence=False,
        include_duration_confidence: bool = False,
    ):
        """

        Args:
            batch_size: batch size for encoder output storage
            max_time: maximum time for encoder output storage
            encoder_dim: last dimension for encoder output storage (projected encoder output)
            max_symbols: max symbols per step (to avoid infinite looping and pre-allocate storage)
            device: device to store tensors
            float_dtype: default float dtype for tensors (should match projected encoder output)
            logits_dim: output dimension for Joint
            preserve_alignments: if alignments are needed
            preserve_frame_confidence: if frame confidence is needed
            include_duration_confidence: if duration confidence is needed to be added to the frame confidence
        """
        self.device = device
        self.float_dtype = float_dtype
        self.batch_size = batch_size
        self.max_time = max_time

        self.encoder_output_projected = torch.zeros(
            (self.batch_size, self.max_time, encoder_dim),
            dtype=float_dtype,
            device=self.device,
        )
        self.encoder_output_length = torch.zeros((self.batch_size,), dtype=torch.long, device=self.device)

        self.labels = torch.zeros([self.batch_size], dtype=torch.long, device=self.device)
        self.scores = torch.zeros([self.batch_size], dtype=float_dtype, device=self.device)

        # indices of elements in batch (constant)
        self.batch_indices = torch.arange(self.batch_size, dtype=torch.long, device=self.device)

        self.time_indices = torch.zeros_like(self.batch_indices)
        self.safe_time_indices = torch.zeros_like(self.batch_indices)
        self.time_indices_current_labels = torch.zeros_like(self.time_indices)
        self.last_timesteps = torch.zeros_like(self.time_indices)

        self.active_mask = torch.zeros([self.batch_size], dtype=torch.bool, device=self.device)
        self.advance_mask = torch.zeros_like(self.active_mask)
        self.blank_mask = torch.zeros_like(self.active_mask)
        self.active_mask_prev = torch.zeros_like(self.active_mask)
        self.became_inactive_mask = torch.zeros_like(self.active_mask)

        self.active_mask_any = torch.tensor(True, device=self.device, dtype=torch.bool)
        self.advance_mask_any = torch.tensor(True, device=self.device, dtype=torch.bool)

        self.batched_hyps = rnnt_utils.BatchedHyps(
            batch_size=self.batch_size,
            init_length=self.max_time * max_symbols,
            device=self.device,
            float_dtype=float_dtype,
        )
        if preserve_alignments or preserve_frame_confidence:
            self.alignments = rnnt_utils.BatchedAlignments(
                batch_size=batch_size,
                logits_dim=logits_dim,
                init_length=max_time * (max_symbols + 1),
                device=self.device,
                float_dtype=self.float_dtype,
                store_alignments=preserve_alignments,
                store_frame_confidence=preserve_frame_confidence,
                with_duration_confidence=include_duration_confidence,
            )
        else:
            self.alignments = None

    def need_reinit(self, encoder_output_projected: torch.Tensor) -> bool:
        """Check if need to reinit state: larger batch_size/max_time, or new device"""
        return (
            self.batch_size < encoder_output_projected.shape[0]
            or self.max_time < encoder_output_projected.shape[1]
            or self.device.index != encoder_output_projected.device.index
        )


@dataclass
class SeparateGraphsLoopLabels:
    """Class to store Cuda graphs for decoding when separate graphs are used"""

    before_outer_loop: torch.cuda.CUDAGraph = field(default_factory=torch.cuda.CUDAGraph)
    before_inner_loop: torch.cuda.CUDAGraph = field(default_factory=torch.cuda.CUDAGraph)
    inner_loop_code: torch.cuda.CUDAGraph = field(default_factory=torch.cuda.CUDAGraph)
    after_inner_loop: torch.cuda.CUDAGraph = field(default_factory=torch.cuda.CUDAGraph)


class GreedyBatchedTDTLoopLabelsComputer(WithOptionalCudaGraphs, ConfidenceMethodMixin):
    """
    Label Looping algorithm implementation: optimized batched greedy decoding. Callable.
    Iterates over labels, on each step finding the next non-blank label
    (evaluating Joint multiple times in inner loop); It uses a minimal possible amount of calls
    to prediction network (with maximum possible batch size),
    which makes it especially useful for scaling the prediction network.
    During decoding all active hypotheses ("texts") have the same lengths.
    """

    INITIAL_MAX_TIME = 375  # initial max time, used to init state for Cuda graphs
    CUDA_PROGRAM_NAME = b"while_loop_labels_conditional_tdt.cu"

    class CudaGraphsMode(PrettyStrEnum):
        FULL_GRAPH = "full_graph"  # Cuda graphs with conditional nodes, fastest implementation
        NO_WHILE_LOOPS = "no_while_loops"  # Decoding with PyTorch while loops + partial Cuda graphs
        NO_GRAPHS = "no_graphs"  # decoding without graphs, stateful implementation, only for testing purposes

    separate_graphs: Optional[SeparateGraphsLoopLabels]
    full_graph: Optional[torch.cuda.CUDAGraph]
    cuda_graphs_mode: Optional[CudaGraphsMode]
    state: Optional[LoopLabelsState]
    ngram_lm_batch: Optional[FastNGramLM]

    def __init__(
        self,
        decoder,
        joint,
        blank_index: int,
        durations: Union[list[int], ListConfig[int]],
        max_symbols_per_step: Optional[int] = None,
        preserve_alignments=False,
        preserve_frame_confidence=False,
        include_duration: bool = False,
        include_duration_confidence: bool = False,
        confidence_method_cfg: Optional[DictConfig] = None,
        allow_cuda_graphs: bool = True,
<<<<<<< HEAD
        ngram_lm_model: Optional[Union[str, Path]] = None,
=======
        ngram_lm_model: Optional[str | Path] = None,
>>>>>>> 98c64d87
        ngram_lm_alpha: float = 0.0,
    ):
        """
        Init method.
        Args:
            decoder: Prediction network from RNN-T
            joint: Joint module from RNN-T
            blank_index: index of blank symbol
            durations: list of TDT durations, e.g., [0, 1, 2, 4, 8]
            max_symbols_per_step: max symbols to emit on each step (to avoid infinite looping)
            preserve_alignments: if alignments are needed
            preserve_frame_confidence: if frame confidence is needed
            include_duration: if predicted token durations are needed to be added to the Hypothesis object
            include_duration_confidence: if duration confidence is needed to be added to the frame confidence
            confidence_method_cfg: config for the confidence
            ngram_lm_model: optional n-gram language model (LM) file to use for decoding
            ngram_lm_alpha: LM weight
        """
        super().__init__()
        self.decoder = decoder
        self.joint = joint
        # keep durations on CPU to avoid side effects in multi-gpu environment
        self.durations = torch.tensor(list(durations), device="cpu").to(torch.long)
        self._blank_index = blank_index
        self.max_symbols = max_symbols_per_step
        self.preserve_alignments = preserve_alignments
        self.preserve_frame_confidence = preserve_frame_confidence
        self.allow_cuda_graphs = allow_cuda_graphs
        self.include_duration = include_duration
        self.include_duration_confidence = include_duration_confidence
        self._SOS = self._blank_index
        self._init_confidence_method(confidence_method_cfg=confidence_method_cfg)
        assert self._SOS == self._blank_index  # "blank as pad" algorithm only

        self.state = None
        self.full_graph = None
        self.separate_graphs = None

        self.cuda_graphs_mode = None
        self.maybe_enable_cuda_graphs()

        if ngram_lm_model is not None:
            assert self._blank_index == self.joint.num_classes_with_blank - self.joint.num_extra_outputs - 1
            self.ngram_lm_batch = FastNGramLM.from_file(lm_path=ngram_lm_model, vocab_size=self._blank_index)
        else:
            self.ngram_lm_batch = None
        self.ngram_lm_alpha = ngram_lm_alpha

    def maybe_enable_cuda_graphs(self):
        """Enable CUDA graphs if conditions met"""
        if self.cuda_graphs_mode is not None:
            # CUDA graphs are enabled
            return

        if not self.allow_cuda_graphs:
            self.cuda_graphs_mode = None
        elif self.include_duration:
            logging.warning("`include_duration` is not implemented for CUDA graphs")
            self.cuda_graphs_mode = None
        else:
            # cuda graphs are allowed
            # check basic requirements for cuda graphs
            if self.max_symbols is None:
                logging.warning("Max symbols per step is None, which is not allowed with Cuda graphs. Setting to `10`")
                self.max_symbols = 10
            # basic requirements met, need to check while loops
            try:
                check_cuda_python_cuda_graphs_conditional_nodes_supported()
                self.cuda_graphs_mode = self.CudaGraphsMode.FULL_GRAPH
            except (ImportError, ModuleNotFoundError, EnvironmentError) as e:
                logging.warning(
                    "No conditional node support for Cuda.\n"
                    "Cuda graphs with while loops are disabled, decoding speed will be slower\n"
                    f"Reason: {e}"
                )
                self.cuda_graphs_mode = self.CudaGraphsMode.NO_WHILE_LOOPS
        self.reset_cuda_graphs_state()

    def disable_cuda_graphs(self):
        """Disable CUDA graphs, can be used to disable graphs temporary, e.g., in training process"""
        if self.cuda_graphs_mode is None:
            # nothing to disable
            return
        self.cuda_graphs_mode = None
        self.reset_cuda_graphs_state()

    def reset_cuda_graphs_state(self):
        """Reset state to release memory (for CUDA graphs implementations)"""
        self.state = None
        self.full_graph = None
        self.separate_graphs = None

    def force_cuda_graphs_mode(self, mode: Optional[Union[str, CudaGraphsMode]]):
        """
        Method to set graphs mode. Use only for testing purposes.
        For debugging the algorithm use "no_graphs" mode, since it is impossible to debug CUDA graphs directly.
        """
        self.cuda_graphs_mode = self.CudaGraphsMode(mode) if mode is not None else None
        self.state = None

    def loop_labels_torch(
        self,
        encoder_output: torch.Tensor,
        encoder_output_length: torch.Tensor,
    ) -> Tuple[rnnt_utils.BatchedHyps, Optional[rnnt_utils.BatchedAlignments], Any]:
        """
        Pure PyTorch implementation

        Args:
            encoder_output: output from the encoder
            encoder_output_length: lengths of the utterances in `encoder_output`
        """
        batch_size, max_time, _unused = encoder_output.shape
        device = encoder_output.device
<<<<<<< HEAD
        # TODO: better way?
        if self.ngram_lm_batch is not None:
            self.ngram_lm_batch.to(device)
=======
        if self.ngram_lm_batch is not None:
            self.ngram_lm_batch.to(device)  # ngram_lm_batch is nn.Module, but self is not; need to move manually
>>>>>>> 98c64d87

        # do not recalculate joint projection, project only once
        encoder_output_projected = self.joint.project_encoder(encoder_output)
        float_dtype = encoder_output_projected.dtype

        # init output structures: BatchedHyps (for results), BatchedAlignments + last decoder state
        # init empty batched hypotheses
        batched_hyps = rnnt_utils.BatchedHyps(
            batch_size=batch_size,
            init_length=max_time * self.max_symbols if self.max_symbols is not None else max_time,
            device=device,
            float_dtype=float_dtype,
        )
        # sample state, will be replaced further when the decoding for hypothesis is done
        last_decoder_state = self.decoder.initialize_state(encoder_output_projected)
        # init alignments if necessary
        use_alignments = self.preserve_alignments or self.preserve_frame_confidence
        # always use alignments variable - for torch.jit adaptation, but keep it as minimal as possible
        alignments = rnnt_utils.BatchedAlignments(
            batch_size=batch_size,
            logits_dim=self.joint.num_classes_with_blank,
            init_length=max_time * 2 if use_alignments else 1,  # blank for each timestep + text tokens
            device=device,
            float_dtype=float_dtype,
            store_alignments=self.preserve_alignments,
            store_frame_confidence=self.preserve_frame_confidence,
            with_duration_confidence=self.include_duration_confidence,
        )

        # durations
        all_durations = self.durations.to(device, non_blocking=True)
        num_durations = all_durations.shape[0]

        # initial state, needed for torch.jit to compile (cannot handle None)
        state = self.decoder.initialize_state(encoder_output_projected)
        # indices of elements in batch (constant)
        batch_indices = torch.arange(batch_size, dtype=torch.long, device=device)
        # last found labels - initially <SOS> (<blank>) symbol
        labels = torch.full_like(batch_indices, fill_value=self._SOS)

        # time indices
        time_indices = torch.zeros_like(batch_indices)
        safe_time_indices = torch.zeros_like(time_indices)  # time indices, guaranteed to be < out_len
        time_indices_current_labels = torch.zeros_like(time_indices)
        last_timesteps = encoder_output_length - 1

        # masks for utterances in batch
        active_mask: torch.Tensor = encoder_output_length > 0
        advance_mask = torch.empty_like(active_mask)

        # for storing the last state we need to know what elements became "inactive" on this step
        active_mask_prev = torch.empty_like(active_mask)
        became_inactive_mask = torch.empty_like(active_mask)

        if self.ngram_lm_batch is not None:
            batch_lm_states = self.ngram_lm_batch.get_init_states(batch_size=batch_size, bos=True)

        # loop while there are active utterances
        while active_mask.any():
            active_mask_prev.copy_(active_mask, non_blocking=True)
            # stage 1: get decoder (prediction network) output
            decoder_output, state, *_ = self.decoder.predict(
                labels.unsqueeze(1), state, add_sos=False, batch_size=batch_size
            )
            decoder_output = self.joint.project_prednet(decoder_output)  # do not recalculate joint projection

            # stage 2: get joint output, iteratively seeking for non-blank labels
            # blank label in `labels` tensor means "end of hypothesis" (for this index)
            logits = (
                self.joint.joint_after_projection(
                    encoder_output_projected[batch_indices, safe_time_indices].unsqueeze(1),
                    decoder_output,
                )
                .squeeze(1)
                .squeeze(1)
            )
            scores, labels = logits[:, :-num_durations].max(dim=-1)
            if self.ngram_lm_batch is not None:
                lm_scores, batch_lm_states_candidates = self.ngram_lm_batch.advance(
                    states=batch_lm_states
                )  # vocab_size_no_blank
                lm_scores = lm_scores.to(dtype=float_dtype)
<<<<<<< HEAD
                scores_w_lm, labels_w_lm = (logits[:, : -num_durations - 1] + self.ngram_lm_alpha * lm_scores).max(
                    dim=-1
                )
                # TODO: fix scores?
                torch.where(labels == self._blank_index, labels, labels_w_lm, out=labels)
=======
                # combined scores with LM - without blank
                scores_w_lm, labels_w_lm = (logits[:, : -num_durations - 1] + self.ngram_lm_alpha * lm_scores).max(
                    dim=-1
                )
                # preserve "blank" / "non-blank" category
                torch.where(labels == self._blank_index, labels, labels_w_lm, out=labels)
                torch.where(labels == self._blank_index, scores, scores_w_lm, out=scores)
>>>>>>> 98c64d87

            jump_durations_indices = logits[:, -num_durations:].argmax(dim=-1)
            durations = all_durations[jump_durations_indices]

            # search for non-blank labels using joint, advancing time indices for blank labels
            # checking max_symbols is not needed, since we already forced advancing time indices for such cases
            blank_mask = labels == self._blank_index
            # for blank labels force duration >= 1
            durations.masked_fill_(torch.logical_and(durations == 0, blank_mask), 1)
            time_indices_current_labels.copy_(time_indices, non_blocking=True)
            if use_alignments:
                alignments.add_results_masked_(
                    active_mask=active_mask,
                    time_indices=time_indices_current_labels,
                    logits=logits if self.preserve_alignments else None,
                    labels=labels if self.preserve_alignments else None,
                    confidence=(
                        torch.stack(
                            (
                                self._get_confidence_tensor(F.log_softmax(logits[:, :-num_durations], dim=-1)).to(
                                    dtype=float_dtype
                                ),
                                self._get_confidence_tensor(F.log_softmax(logits[:, -num_durations:], dim=-1)).to(
                                    dtype=float_dtype
                                ),
                            ),
                            dim=-1,
                        )
                        if self.include_duration_confidence
                        else (
                            self._get_confidence_tensor(F.log_softmax(logits[:, :-num_durations], dim=-1)).to(
                                dtype=float_dtype
                            )
                            if self.preserve_frame_confidence
                            else None
                        )
                    ),
                )

            # advance_mask is a mask for current batch for searching non-blank labels;
            # each element is True if non-blank symbol is not yet found AND we can increase the time index
            time_indices += durations
            torch.minimum(time_indices, last_timesteps, out=safe_time_indices)
            torch.less(time_indices, encoder_output_length, out=active_mask)
            torch.logical_and(active_mask, blank_mask, out=advance_mask)

            # inner loop: find next non-blank labels (if exist)
            while advance_mask.any():
                # same as: time_indices_current_labels[advance_mask] = time_indices[advance_mask], but non-blocking
                # store current time indices to use further for storing the results
                torch.where(advance_mask, time_indices, time_indices_current_labels, out=time_indices_current_labels)
                logits = (
                    self.joint.joint_after_projection(
                        encoder_output_projected[batch_indices, safe_time_indices].unsqueeze(1),
                        decoder_output,
                    )
                    .squeeze(1)
                    .squeeze(1)
                )
                # get labels (greedy) and scores from current logits, replace labels/scores with new
                # labels[advance_mask] are blank, and we are looking for non-blank labels
                more_scores, more_labels = logits[:, :-num_durations].max(dim=-1)
                if self.ngram_lm_batch is not None:
<<<<<<< HEAD
                    more_scores_w_lm, more_labels_w_lm = (
                        logits[:, : -num_durations - 1] + self.ngram_lm_alpha * lm_scores
                    ).max(dim=-1)
=======
                    # combined scores with LM - without blank
                    more_scores_w_lm, more_labels_w_lm = (
                        logits[:, : -num_durations - 1] + self.ngram_lm_alpha * lm_scores
                    ).max(dim=-1)
                    # preserve "blank" / "non-blank" category
>>>>>>> 98c64d87
                    torch.where(more_labels == self._blank_index, more_labels, more_labels_w_lm, out=more_labels)

                # same as: labels[advance_mask] = more_labels[advance_mask], but non-blocking
                torch.where(advance_mask, more_labels, labels, out=labels)
                # same as: scores[advance_mask] = more_scores[advance_mask], but non-blocking
                torch.where(advance_mask, more_scores, scores, out=scores)
                jump_durations_indices = logits[:, -num_durations:].argmax(dim=-1)
                durations = all_durations[jump_durations_indices]

                if use_alignments:
                    alignments.add_results_masked_(
                        active_mask=advance_mask,
                        time_indices=time_indices_current_labels,
                        logits=logits if self.preserve_alignments else None,
                        labels=more_labels if self.preserve_alignments else None,
                        confidence=(
                            torch.stack(
                                (
                                    self._get_confidence_tensor(F.log_softmax(logits[:, :-num_durations], dim=-1)).to(
                                        dtype=float_dtype
                                    ),
                                    self._get_confidence_tensor(F.log_softmax(logits[:, -num_durations:], dim=-1)).to(
                                        dtype=float_dtype
                                    ),
                                ),
                                dim=-1,
                            )
                            if self.include_duration_confidence
                            else (
                                self._get_confidence_tensor(F.log_softmax(logits[:, :-num_durations], dim=-1)).to(
                                    dtype=float_dtype
                                )
                                if self.preserve_frame_confidence
                                else None
                            )
                        ),
                    )

                blank_mask = labels == self._blank_index
                # for blank labels force duration >= 1
                durations.masked_fill_(torch.logical_and(durations == 0, blank_mask), 1)
                # same as time_indices[advance_mask] += durations[advance_mask], but non-blocking
                torch.where(advance_mask, time_indices + durations, time_indices, out=time_indices)
                torch.minimum(time_indices, last_timesteps, out=safe_time_indices)
                torch.less(time_indices, encoder_output_length, out=active_mask)
                torch.logical_and(active_mask, blank_mask, out=advance_mask)

            # stage 3: filter labels and state, store hypotheses
            # select states for hyps that became inactive (is it necessary?)
            # this seems to be redundant, but used in the `loop_frames` output
            torch.ne(active_mask, active_mask_prev, out=became_inactive_mask)
            self.decoder.batch_replace_states_mask(
                src_states=state,
                dst_states=last_decoder_state,
                mask=became_inactive_mask,
            )

            # store hypotheses
            if self.max_symbols is not None:
                # pre-allocated memory, no need for checks
                batched_hyps.add_results_masked_no_checks_(
                    active_mask,
                    labels,
                    time_indices_current_labels,
                    scores,
                    durations if self.include_duration else None,
                )
            else:
                # auto-adjusted storage
                batched_hyps.add_results_masked_(
                    active_mask,
                    labels,
                    time_indices_current_labels,
                    scores,
                    durations if self.include_duration else None,
                )

            # stage 4: to avoid looping, go to next frame after max_symbols emission
            if self.max_symbols is not None:
                # if labels are non-blank (not end-of-utterance), check that last observed timestep with label:
                # if it is equal to the current time index, and number of observations is >= max_symbols, force blank
                force_blank_mask = torch.logical_and(
                    active_mask,
                    torch.logical_and(
                        torch.logical_and(
                            labels != self._blank_index,
                            batched_hyps.last_timestamp_lasts >= self.max_symbols,
                        ),
                        batched_hyps.last_timestamp == time_indices,
                    ),
                )
                time_indices += force_blank_mask  # emit blank => advance time indices
                # update safe_time_indices, non-blocking
                torch.minimum(time_indices, last_timesteps, out=safe_time_indices)
                # same as: active_mask = time_indices < encoder_output_length
                torch.less(time_indices, encoder_output_length, out=active_mask)
            if self.ngram_lm_batch is not None:
<<<<<<< HEAD
                # for i, label in enumerate(labels.tolist()):
                #     if label != self._blank_index:
                #         batch_lm_states[i] = batch_lm_states_candidates[i][label]
                # batch_lm_states[active_mask] = batch_lm_states_candidates[
                #     torch.arange(batch_size, device=device), labels * active_mask
                # ]
=======
                # select necessary LM states based on chosen labels
>>>>>>> 98c64d87
                torch.where(
                    active_mask,
                    batch_lm_states_candidates[batch_indices, labels * active_mask],
                    batch_lm_states,
                    out=batch_lm_states,
                )
        if use_alignments:
            return batched_hyps, alignments, last_decoder_state
        return batched_hyps, None, last_decoder_state

    def loop_labels_cuda_graphs(
        self,
        encoder_output: torch.Tensor,
        encoder_output_length: torch.Tensor,
    ) -> Tuple[rnnt_utils.BatchedHyps, Optional[rnnt_utils.BatchedAlignments], Any]:
        """
        Implementation with CUDA graphs.

        Args:
            encoder_output: output from the encoder
            encoder_output_length: lengths of the utterances in `encoder_output`
        """
        assert self.cuda_graphs_mode is not None

        # do not recalculate joint projection, project only once
        encoder_output = self.joint.project_encoder(encoder_output)
        current_batch_size = encoder_output.shape[0]
        current_max_time = encoder_output.shape[1]

        if torch.is_autocast_enabled():
            encoder_output = encoder_output.to(torch.get_autocast_gpu_dtype())

        # init or reinit graph
        if self.state is None or self.state.need_reinit(encoder_output):
            self._graph_reinitialize(encoder_output, encoder_output_length)

        # copy (projected) encoder output and lenghts
        self.state.encoder_output_projected[:current_batch_size, :current_max_time, ...].copy_(encoder_output)
        self.state.encoder_output_length[: encoder_output_length.shape[0]].copy_(encoder_output_length)
        # set length to zero for elements outside the current batch
        self.state.encoder_output_length[current_batch_size:].fill_(0)
        if self.cuda_graphs_mode is self.CudaGraphsMode.FULL_GRAPH:
            self.full_graph.replay()
        elif self.cuda_graphs_mode is self.CudaGraphsMode.NO_WHILE_LOOPS:
            self.separate_graphs.before_outer_loop.replay()
            while self.state.active_mask_any.item():
                self.separate_graphs.before_inner_loop.replay()
                while self.state.advance_mask_any.item():
                    self.separate_graphs.inner_loop_code.replay()
                self.separate_graphs.after_inner_loop.replay()
        elif self.cuda_graphs_mode is self.CudaGraphsMode.NO_GRAPHS:
            # this mode is only for testing purposes
            # manual loop instead of using graphs
            self._before_outer_loop()
            while self.state.active_mask_any.item():
                self._before_inner_loop_get_decoder_output()
                self._before_inner_loop_get_joint_output()
                while self.state.advance_mask_any.item():
                    self._inner_loop_code()
                self._after_inner_loop()
        else:
            raise NotImplementedError(f"Unknown graph mode: {self.cuda_graphs_mode}")

        return (
            self.state.batched_hyps,
            self.state.alignments,
            self.state.last_decoder_state,
        )

    @classmethod
    def _create_outer_while_loop_kernel(cls):
        """
        Creates a kernel that evaluates whether to enter the outer loop body (not all hypotheses are decoded).
        Condition: while(active_mask_any).
        """
        kernel_string = r"""\
        typedef __device_builtin__ unsigned long long cudaGraphConditionalHandle;
    
        extern "C" __device__ __cudart_builtin__ void cudaGraphSetConditional(cudaGraphConditionalHandle handle, unsigned int value);
    
        extern "C" __global__
        void outer_loop_labels_conditional(cudaGraphConditionalHandle handle, const bool *active_mask_any)
        {
         cudaGraphSetConditional(handle, *active_mask_any);
        }
        """
        return run_nvrtc(kernel_string, b"outer_loop_labels_conditional", cls.CUDA_PROGRAM_NAME)

    @classmethod
    def _create_inner_while_loop_kernel(cls):
        """
        Creates a kernel that evaluates whether to enter the inner loop body (not all non-blank labels found).
        Condition: while(advance_mask_any).
        """
        kernel_string = r"""\
        typedef __device_builtin__ unsigned long long cudaGraphConditionalHandle;
    
        extern "C" __device__ __cudart_builtin__ void cudaGraphSetConditional(cudaGraphConditionalHandle handle, unsigned int value);
    
        extern "C" __global__
        void inner_find_non_blank_conditional(cudaGraphConditionalHandle handle, const bool *advance_mask_any)
        {
         cudaGraphSetConditional(handle, *advance_mask_any);
        }
        """
        return run_nvrtc(kernel_string, b"inner_find_non_blank_conditional", cls.CUDA_PROGRAM_NAME)

    def _graph_reinitialize(
        self,
        encoder_output_projected: torch.Tensor,
        encoder_output_length: torch.Tensor,
    ):
        batch_size, max_time, encoder_dim = encoder_output_projected.shape

        self.state = LoopLabelsState(
            batch_size=batch_size,
            max_time=max(max_time, self.INITIAL_MAX_TIME),
            encoder_dim=encoder_dim,
            max_symbols=self.max_symbols,
            device=encoder_output_projected.device,
            float_dtype=encoder_output_projected.dtype,
            logits_dim=self.joint.num_classes_with_blank,
            preserve_alignments=self.preserve_alignments,
            preserve_frame_confidence=self.preserve_frame_confidence,
            include_duration_confidence=self.include_duration_confidence,
        )
        self.state.all_durations = self.durations.to(self.state.device)

        self.state.last_decoder_state = self.decoder.initialize_state(encoder_output_projected)
        self.state.decoder_state = self.decoder.initialize_state(encoder_output_projected)
        decoder_output, *_ = self.decoder.predict(
            self.state.labels.unsqueeze(1), self.state.decoder_state, add_sos=False, batch_size=self.state.batch_size
        )
        # to avoid recalculation of joint projection, store decoder output in state
        self.state.decoder_output = self.joint.project_prednet(decoder_output)

        if self.ngram_lm_batch is not None:
            device = encoder_output_projected.device
            float_dtype = encoder_output_projected.dtype
            vocab_size = self.ngram_lm_batch.vocab_size
<<<<<<< HEAD
            self.ngram_lm_batch.to(device)
=======
            self.ngram_lm_batch.to(device)  # ngram_lm_batch is nn.Module, but self is not; need to move manually
>>>>>>> 98c64d87
            self.state.batch_lm_states = self.ngram_lm_batch.get_init_states(
                batch_size=self.state.batch_size, bos=True
            )
            self.state.batch_lm_states_candidates = torch.zeros(
                [batch_size, vocab_size], dtype=torch.long, device=device
            )
            self.state.lm_scores = torch.zeros([batch_size, vocab_size], dtype=float_dtype, device=device)

        if self.cuda_graphs_mode is self.CudaGraphsMode.FULL_GRAPH:
            self._full_graph_compile()
        elif self.cuda_graphs_mode is self.CudaGraphsMode.NO_WHILE_LOOPS:
            self._partial_graphs_compile()
        elif self.cuda_graphs_mode is self.CudaGraphsMode.NO_GRAPHS:
            # no graphs needed
            pass
        else:
            raise NotImplementedError

    def _partial_graphs_compile(self):
        """Compile decoding by parts"""
        # Always create a new stream, because the per-thread default stream disallows stream capture to a graph.
        stream_for_graph = torch.cuda.Stream(self.state.device)
        stream_for_graph.wait_stream(torch.cuda.default_stream(self.state.device))
        self.separate_graphs = SeparateGraphsLoopLabels()
        with (
            torch.cuda.stream(stream_for_graph),
            torch.inference_mode(),
            torch.cuda.graph(
                self.separate_graphs.before_outer_loop, stream=stream_for_graph, capture_error_mode="thread_local"
            ),
        ):
            self._before_outer_loop()

        with (
            torch.cuda.stream(stream_for_graph),
            torch.inference_mode(),
            torch.cuda.graph(
                self.separate_graphs.before_inner_loop, stream=stream_for_graph, capture_error_mode="thread_local"
            ),
        ):
            self._before_inner_loop_get_decoder_output()
            self._before_inner_loop_get_joint_output()

        with (
            torch.cuda.stream(stream_for_graph),
            torch.inference_mode(),
            torch.cuda.graph(
                self.separate_graphs.inner_loop_code, stream=stream_for_graph, capture_error_mode="thread_local"
            ),
        ):
            self._inner_loop_code()

        with (
            torch.cuda.stream(stream_for_graph),
            torch.inference_mode(),
            torch.cuda.graph(
                self.separate_graphs.after_inner_loop, stream=stream_for_graph, capture_error_mode="thread_local"
            ),
        ):
            self._after_inner_loop()

    def _full_graph_compile(self):
        """Compile full graph for decoding"""
        # Always create a new stream, because the per-thread default stream disallows stream capture to a graph.
        stream_for_graph = torch.cuda.Stream(self.state.device)
        stream_for_graph.wait_stream(torch.cuda.default_stream(self.state.device))
        self.full_graph = torch.cuda.CUDAGraph()
        with (
            torch.cuda.stream(stream_for_graph),
            torch.inference_mode(),
            torch.cuda.graph(self.full_graph, stream=stream_for_graph, capture_error_mode="thread_local"),
        ):
            self._before_outer_loop()

            capture_status, _, graph, _, _ = cu_call(
                cudart.cudaStreamGetCaptureInfo(torch.cuda.current_stream(device=self.state.device).cuda_stream)
            )
            assert capture_status == cudart.cudaStreamCaptureStatus.cudaStreamCaptureStatusActive

            (outer_loop_conditional_handle,) = cu_call(cudart.cudaGraphConditionalHandleCreate(graph, 0, 0))
            outer_loop_kernel = self._create_outer_while_loop_kernel()
            active_mask_any_ptr = np.array([self.state.active_mask_any.data_ptr()], dtype=np.uint64)
            outer_loop_args = np.array(
                [outer_loop_conditional_handle.getPtr(), active_mask_any_ptr.ctypes.data],
                dtype=np.uint64,
            )

            # loop while there are active utterances
            # while self.active_mask_any:
            with with_conditional_node(
                outer_loop_kernel, outer_loop_args, outer_loop_conditional_handle, device=self.state.device
            ):
                self._before_inner_loop_get_decoder_output()
                self._before_inner_loop_get_joint_output()
                inner_while_loop_kernel = self._create_inner_while_loop_kernel()
                (inner_loop_conditional_handle,) = cu_call(cudart.cudaGraphConditionalHandleCreate(graph, 0, 0))
                advance_mask_any_ptr = np.array([self.state.advance_mask_any.data_ptr()], dtype=np.uint64)
                inner_loop_args = np.array(
                    [
                        inner_loop_conditional_handle.getPtr(),
                        advance_mask_any_ptr.ctypes.data,
                    ],
                    dtype=np.uint64,
                )
                # while self.advance_mask_any.item():

                with with_conditional_node(
                    inner_while_loop_kernel, inner_loop_args, inner_loop_conditional_handle, device=self.state.device
                ):
                    self._inner_loop_code()
                self._after_inner_loop()

    def _before_outer_loop(self):
        """Clear state and compute initial active mask"""
        self.state.batched_hyps.clear_()
        if self.state.alignments is not None:
            self.state.alignments.clear_()

        # initial state
        self.decoder.batch_replace_states_all(
            src_states=self.decoder.initialize_state(self.state.encoder_output_projected),
            dst_states=self.state.decoder_state,
        )
        # initial state - lm
        if self.ngram_lm_batch is not None:
            self.state.batch_lm_states.copy_(
                self.ngram_lm_batch.get_init_states(batch_size=self.state.batch_size, bos=True)
            )

        # last found labels - initially <SOS> (<blank>) symbol
        self.state.labels.fill_(self._SOS)
        self.state.scores.fill_(0.0)

        # time indices
        self.state.time_indices.fill_(0)
        self.state.safe_time_indices.fill_(0)  # safe time indices: guaranteed to be < encoder_output_length
        self.state.time_indices_current_labels.fill_(0)
        torch.sub(self.state.encoder_output_length, 1, out=self.state.last_timesteps)

        # masks for utterances in batch
        # same as: active_mask = self.encoder_output_length > 0
        torch.greater(self.state.encoder_output_length, 0, out=self.state.active_mask)

        # for storing the last state we need to know what elements became "inactive" on this step
        # same as: self.active_mask_any = active_mask.any()
        torch.any(self.state.active_mask, out=self.state.active_mask_any)

    def _before_inner_loop_get_decoder_output(self):
        """Get decoder output"""
        # stage 1: get decoder (prediction network) output
        decoder_output, new_state, *_ = self.decoder.predict(
            self.state.labels.unsqueeze(1), self.state.decoder_state, add_sos=False, batch_size=self.state.batch_size
        )
        self.decoder.batch_replace_states_all(src_states=new_state, dst_states=self.state.decoder_state)
        decoder_output_projected = self.joint.project_prednet(decoder_output)  # do not recalculate joint projection
        self.state.decoder_output.copy_(decoder_output_projected)

        # get lm scores/states
        if self.ngram_lm_batch is not None:
            lm_scores, batch_lm_states_candidates = self.ngram_lm_batch.advance(
                states=self.state.batch_lm_states
            )  # vocab_size_no_blank
            self.state.batch_lm_states_candidates.copy_(batch_lm_states_candidates)
            self.state.lm_scores.copy_(lm_scores.to(dtype=self.state.float_dtype))

    def _before_inner_loop_get_joint_output(self):
        """Get Joint output after decoder output, prepare inner loop to search for all next non-blank labels"""
        # stage 2: get joint output, iteratively seeking for non-blank labels
        # blank label in `labels` tensor means "end of hypothesis" (for this index)
        self.state.active_mask_prev.copy_(self.state.active_mask, non_blocking=True)
        logits = (
            self.joint.joint_after_projection(
                self.state.encoder_output_projected[self.state.batch_indices, self.state.safe_time_indices].unsqueeze(
                    1
                ),
                self.state.decoder_output,
            )
            .squeeze(1)
            .squeeze(1)
        )
        # same as: scores, labels = logits[:, : -self.state.all_durations.shape[0]].max(-1)
        torch.max(logits[:, : -self.state.all_durations.shape[0]], dim=-1, out=(self.state.scores, self.state.labels))
        if self.ngram_lm_batch is not None:
            scores_w_lm, labels_w_lm = (
                logits[:, : -self.state.all_durations.shape[0] - 1] + self.ngram_lm_alpha * self.state.lm_scores
            ).max(dim=-1)
<<<<<<< HEAD
            # TODO: fix scores?
            torch.where(self.state.labels == self._blank_index, self.state.labels, labels_w_lm, out=self.state.labels)
=======
            torch.where(self.state.labels == self._blank_index, self.state.labels, labels_w_lm, out=self.state.labels)
            torch.where(self.state.labels == self._blank_index, self.state.scores, scores_w_lm, out=self.state.scores)
>>>>>>> 98c64d87
        jump_durations_indices = logits[:, -self.state.all_durations.shape[0] :].argmax(dim=-1)
        durations = self.state.all_durations[jump_durations_indices]

        # search for non-blank labels using joint, advancing time indices for blank labels
        # checking max_symbols is not needed, since we already forced advancing time indices for such cases
        torch.eq(self.state.labels, self._blank_index, out=self.state.blank_mask)
        # blank_mask = self.labels == self._blank_index
        self.state.time_indices_current_labels.copy_(self.state.time_indices, non_blocking=True)
        # for blank labels force duration >= 1
        durations.masked_fill_(torch.logical_and(durations == 0, self.state.blank_mask), 1)

        if self.state.alignments is not None:
            float_dtype = self.state.float_dtype
            self.state.alignments.add_results_masked_no_checks_(
                active_mask=self.state.active_mask,
                time_indices=self.state.time_indices_current_labels,
                logits=logits if self.preserve_alignments else None,
                labels=self.state.labels if self.preserve_alignments else None,
                confidence=(
                    torch.stack(
                        (
                            self._get_confidence_tensor(
                                F.log_softmax(logits[:, : -self.state.all_durations.shape[0]], dim=-1)
                            ).to(dtype=float_dtype),
                            self._get_confidence_tensor(
                                F.log_softmax(logits[:, -self.state.all_durations.shape[0] :], dim=-1)
                            ).to(dtype=float_dtype),
                        ),
                        dim=-1,
                    )
                    if self.include_duration_confidence
                    else (
                        self._get_confidence_tensor(
                            F.log_softmax(logits[:, : -self.state.all_durations.shape[0]], dim=-1)
                        ).to(dtype=float_dtype)
                        if self.preserve_frame_confidence
                        else None
                    )
                ),
            )

        # advance_mask is a mask for current batch for searching non-blank labels;
        # each element is True if non-blank symbol is not yet found AND we can increase the time index
        self.state.time_indices.add_(durations)
        torch.minimum(self.state.time_indices, self.state.last_timesteps, out=self.state.safe_time_indices)
        torch.less(self.state.time_indices, self.state.encoder_output_length, out=self.state.active_mask)
        torch.logical_and(self.state.active_mask, self.state.blank_mask, out=self.state.advance_mask)

        # inner loop: find next non-blank labels (if exist)
        # same as: self.advance_mask_any = advance_mask.any()
        torch.any(self.state.advance_mask, out=self.state.advance_mask_any)

    def _inner_loop_code(self):
        """Find next non-blank labels - one iteration"""
        # same as: time_indices_current_labels[advance_mask] = time_indices[advance_mask], but non-blocking
        # store current time indices to use further for storing the results
        torch.where(
            self.state.advance_mask,
            self.state.time_indices,
            self.state.time_indices_current_labels,
            out=self.state.time_indices_current_labels,
        )
        logits = (
            self.joint.joint_after_projection(
                self.state.encoder_output_projected[self.state.batch_indices, self.state.safe_time_indices].unsqueeze(
                    1
                ),
                self.state.decoder_output,
            )
            .squeeze(1)
            .squeeze(1)
        )
        # get labels (greedy) and scores from current logits, replace labels/scores with new
        # labels[advance_mask] are blank, and we are looking for non-blank labels
        more_scores, more_labels = logits[:, : -self.state.all_durations.shape[0]].max(-1)
        if self.ngram_lm_batch is not None:
<<<<<<< HEAD
            more_scores_w_lm, more_labels_w_lm = (
                logits[:, : -self.state.all_durations.shape[0] - 1] + self.ngram_lm_alpha * self.state.lm_scores
            ).max(dim=-1)
            torch.where(more_labels == self._blank_index, more_labels, more_labels_w_lm, out=more_labels)
=======
            # combined scores with LM - without blank
            more_scores_w_lm, more_labels_w_lm = (
                logits[:, : -self.state.all_durations.shape[0] - 1] + self.ngram_lm_alpha * self.state.lm_scores
            ).max(dim=-1)
            # preserve "blank" / "non-blank" category
            torch.where(more_labels == self._blank_index, more_labels, more_labels_w_lm, out=more_labels)
            torch.where(more_labels == self._blank_index, more_scores, more_scores_w_lm, out=more_scores)
>>>>>>> 98c64d87
        jump_durations_indices = logits[:, -self.state.all_durations.shape[0] :].argmax(dim=-1)
        durations = self.state.all_durations[jump_durations_indices]
        # same as: labels[advance_mask] = more_labels[advance_mask], but non-blocking
        torch.where(self.state.advance_mask, more_labels, self.state.labels, out=self.state.labels)
        # same as: scores[advance_mask] = more_scores[advance_mask], but non-blocking
        torch.where(self.state.advance_mask, more_scores, self.state.scores, out=self.state.scores)

        if self.state.alignments is not None:
            float_dtype = self.state.float_dtype
            self.state.alignments.add_results_masked_no_checks_(
                active_mask=self.state.advance_mask,
                time_indices=self.state.time_indices_current_labels,
                logits=logits if self.preserve_alignments else None,
                labels=more_labels if self.preserve_alignments else None,
                confidence=(
                    torch.stack(
                        (
                            self._get_confidence_tensor(
                                F.log_softmax(logits[:, : -self.state.all_durations.shape[0]], dim=-1)
                            ).to(dtype=float_dtype),
                            self._get_confidence_tensor(
                                F.log_softmax(logits[:, -self.state.all_durations.shape[0] :], dim=-1)
                            ).to(dtype=float_dtype),
                        ),
                        dim=-1,
                    )
                    if self.include_duration_confidence
                    else (
                        self._get_confidence_tensor(
                            F.log_softmax(logits[:, : -self.state.all_durations.shape[0]], dim=-1)
                        ).to(dtype=float_dtype)
                        if self.preserve_frame_confidence
                        else None
                    )
                ),
            )

        # blank_mask = self.labels == self._blank_index
        torch.eq(self.state.labels, self._blank_index, out=self.state.blank_mask)
        # for blank labels force duration >= 1
        durations.masked_fill_(torch.logical_and(durations == 0, self.state.blank_mask), 1)
        # self.time_indices += self.blank_mask
        torch.where(
            self.state.advance_mask,
            self.state.time_indices + durations,
            self.state.time_indices,
            out=self.state.time_indices,
        )

        torch.minimum(self.state.time_indices, self.state.last_timesteps, out=self.state.safe_time_indices)
        torch.less(self.state.time_indices, self.state.encoder_output_length, out=self.state.active_mask)
        torch.logical_and(self.state.active_mask, self.state.blank_mask, out=self.state.advance_mask)
        torch.any(self.state.advance_mask, out=self.state.advance_mask_any)

    def _after_inner_loop(self):
        """Store hypotheses, state for finished hypotheses, avoid looping"""
        # stage 3: filter labels and state, store hypotheses
        # select states for hyps that became inactive (is it necessary?)
        # this seems to be redundant, but used in the `loop_frames` output
        torch.ne(self.state.active_mask, self.state.active_mask_prev, out=self.state.became_inactive_mask)
        self.decoder.batch_replace_states_mask(
            src_states=self.state.decoder_state,
            dst_states=self.state.last_decoder_state,
            mask=self.state.became_inactive_mask,
        )

        self.state.batched_hyps.add_results_masked_no_checks_(
            self.state.active_mask,
            self.state.labels,
            self.state.time_indices_current_labels,
            self.state.scores,
        )

        if self.ngram_lm_batch is not None:
<<<<<<< HEAD
=======
            # select necessary LM states based on chosen labels
>>>>>>> 98c64d87
            torch.where(
                self.state.active_mask,
                self.state.batch_lm_states_candidates[
                    self.state.batch_indices, self.state.labels * self.state.active_mask
                ],
                self.state.batch_lm_states,
                out=self.state.batch_lm_states,
            )

        # stage 4: to avoid looping, go to next frame after max_symbols emission
        # if labels are non-blank (not end-of-utterance), check that last observed timestep with label:
        # if it is equal to the current time index, and number of observations is >= max_symbols, force blank
        force_blank_mask = torch.logical_and(
            self.state.active_mask,
            torch.logical_and(
                torch.logical_and(
                    self.state.labels != self._blank_index,
                    self.state.batched_hyps.last_timestamp_lasts >= self.max_symbols,
                ),
                self.state.batched_hyps.last_timestamp == self.state.time_indices,
            ),
        )
        self.state.time_indices.add_(force_blank_mask)  # emit blank => advance time indices
        # update safe_time_indices, non-blocking
        torch.minimum(self.state.time_indices, self.state.last_timesteps, out=self.state.safe_time_indices)
        # same as: active_mask = time_indices < encoder_output_length
        torch.less(self.state.time_indices, self.state.encoder_output_length, out=self.state.active_mask)
        torch.any(self.state.active_mask, out=self.state.active_mask_any)

    def __call__(
        self,
        x: torch.Tensor,
        out_len: torch.Tensor,
    ) -> Tuple[rnnt_utils.BatchedHyps, Optional[rnnt_utils.BatchedAlignments], Any]:
        if self.cuda_graphs_mode is not None and x.device.type == "cuda":
            return self.loop_labels_cuda_graphs(encoder_output=x, encoder_output_length=out_len)
        return self.loop_labels_torch(encoder_output=x, encoder_output_length=out_len)<|MERGE_RESOLUTION|>--- conflicted
+++ resolved
@@ -227,11 +227,7 @@
         include_duration_confidence: bool = False,
         confidence_method_cfg: Optional[DictConfig] = None,
         allow_cuda_graphs: bool = True,
-<<<<<<< HEAD
-        ngram_lm_model: Optional[Union[str, Path]] = None,
-=======
         ngram_lm_model: Optional[str | Path] = None,
->>>>>>> 98c64d87
         ngram_lm_alpha: float = 0.0,
     ):
         """
@@ -346,14 +342,8 @@
         """
         batch_size, max_time, _unused = encoder_output.shape
         device = encoder_output.device
-<<<<<<< HEAD
-        # TODO: better way?
-        if self.ngram_lm_batch is not None:
-            self.ngram_lm_batch.to(device)
-=======
         if self.ngram_lm_batch is not None:
             self.ngram_lm_batch.to(device)  # ngram_lm_batch is nn.Module, but self is not; need to move manually
->>>>>>> 98c64d87
 
         # do not recalculate joint projection, project only once
         encoder_output_projected = self.joint.project_encoder(encoder_output)
@@ -436,13 +426,6 @@
                     states=batch_lm_states
                 )  # vocab_size_no_blank
                 lm_scores = lm_scores.to(dtype=float_dtype)
-<<<<<<< HEAD
-                scores_w_lm, labels_w_lm = (logits[:, : -num_durations - 1] + self.ngram_lm_alpha * lm_scores).max(
-                    dim=-1
-                )
-                # TODO: fix scores?
-                torch.where(labels == self._blank_index, labels, labels_w_lm, out=labels)
-=======
                 # combined scores with LM - without blank
                 scores_w_lm, labels_w_lm = (logits[:, : -num_durations - 1] + self.ngram_lm_alpha * lm_scores).max(
                     dim=-1
@@ -450,7 +433,6 @@
                 # preserve "blank" / "non-blank" category
                 torch.where(labels == self._blank_index, labels, labels_w_lm, out=labels)
                 torch.where(labels == self._blank_index, scores, scores_w_lm, out=scores)
->>>>>>> 98c64d87
 
             jump_durations_indices = logits[:, -num_durations:].argmax(dim=-1)
             durations = all_durations[jump_durations_indices]
@@ -514,17 +496,11 @@
                 # labels[advance_mask] are blank, and we are looking for non-blank labels
                 more_scores, more_labels = logits[:, :-num_durations].max(dim=-1)
                 if self.ngram_lm_batch is not None:
-<<<<<<< HEAD
-                    more_scores_w_lm, more_labels_w_lm = (
-                        logits[:, : -num_durations - 1] + self.ngram_lm_alpha * lm_scores
-                    ).max(dim=-1)
-=======
                     # combined scores with LM - without blank
                     more_scores_w_lm, more_labels_w_lm = (
                         logits[:, : -num_durations - 1] + self.ngram_lm_alpha * lm_scores
                     ).max(dim=-1)
                     # preserve "blank" / "non-blank" category
->>>>>>> 98c64d87
                     torch.where(more_labels == self._blank_index, more_labels, more_labels_w_lm, out=more_labels)
 
                 # same as: labels[advance_mask] = more_labels[advance_mask], but non-blocking
@@ -622,16 +598,7 @@
                 # same as: active_mask = time_indices < encoder_output_length
                 torch.less(time_indices, encoder_output_length, out=active_mask)
             if self.ngram_lm_batch is not None:
-<<<<<<< HEAD
-                # for i, label in enumerate(labels.tolist()):
-                #     if label != self._blank_index:
-                #         batch_lm_states[i] = batch_lm_states_candidates[i][label]
-                # batch_lm_states[active_mask] = batch_lm_states_candidates[
-                #     torch.arange(batch_size, device=device), labels * active_mask
-                # ]
-=======
                 # select necessary LM states based on chosen labels
->>>>>>> 98c64d87
                 torch.where(
                     active_mask,
                     batch_lm_states_candidates[batch_indices, labels * active_mask],
@@ -772,11 +739,7 @@
             device = encoder_output_projected.device
             float_dtype = encoder_output_projected.dtype
             vocab_size = self.ngram_lm_batch.vocab_size
-<<<<<<< HEAD
-            self.ngram_lm_batch.to(device)
-=======
             self.ngram_lm_batch.to(device)  # ngram_lm_batch is nn.Module, but self is not; need to move manually
->>>>>>> 98c64d87
             self.state.batch_lm_states = self.ngram_lm_batch.get_init_states(
                 batch_size=self.state.batch_size, bos=True
             )
@@ -963,13 +926,8 @@
             scores_w_lm, labels_w_lm = (
                 logits[:, : -self.state.all_durations.shape[0] - 1] + self.ngram_lm_alpha * self.state.lm_scores
             ).max(dim=-1)
-<<<<<<< HEAD
-            # TODO: fix scores?
-            torch.where(self.state.labels == self._blank_index, self.state.labels, labels_w_lm, out=self.state.labels)
-=======
             torch.where(self.state.labels == self._blank_index, self.state.labels, labels_w_lm, out=self.state.labels)
             torch.where(self.state.labels == self._blank_index, self.state.scores, scores_w_lm, out=self.state.scores)
->>>>>>> 98c64d87
         jump_durations_indices = logits[:, -self.state.all_durations.shape[0] :].argmax(dim=-1)
         durations = self.state.all_durations[jump_durations_indices]
 
@@ -1046,12 +1004,6 @@
         # labels[advance_mask] are blank, and we are looking for non-blank labels
         more_scores, more_labels = logits[:, : -self.state.all_durations.shape[0]].max(-1)
         if self.ngram_lm_batch is not None:
-<<<<<<< HEAD
-            more_scores_w_lm, more_labels_w_lm = (
-                logits[:, : -self.state.all_durations.shape[0] - 1] + self.ngram_lm_alpha * self.state.lm_scores
-            ).max(dim=-1)
-            torch.where(more_labels == self._blank_index, more_labels, more_labels_w_lm, out=more_labels)
-=======
             # combined scores with LM - without blank
             more_scores_w_lm, more_labels_w_lm = (
                 logits[:, : -self.state.all_durations.shape[0] - 1] + self.ngram_lm_alpha * self.state.lm_scores
@@ -1059,7 +1011,6 @@
             # preserve "blank" / "non-blank" category
             torch.where(more_labels == self._blank_index, more_labels, more_labels_w_lm, out=more_labels)
             torch.where(more_labels == self._blank_index, more_scores, more_scores_w_lm, out=more_scores)
->>>>>>> 98c64d87
         jump_durations_indices = logits[:, -self.state.all_durations.shape[0] :].argmax(dim=-1)
         durations = self.state.all_durations[jump_durations_indices]
         # same as: labels[advance_mask] = more_labels[advance_mask], but non-blocking
@@ -1134,10 +1085,7 @@
         )
 
         if self.ngram_lm_batch is not None:
-<<<<<<< HEAD
-=======
             # select necessary LM states based on chosen labels
->>>>>>> 98c64d87
             torch.where(
                 self.state.active_mask,
                 self.state.batch_lm_states_candidates[
