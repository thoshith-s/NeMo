--- conflicted
+++ resolved
@@ -68,22 +68,14 @@
         self.num_tiles_per_image = num_tiles_per_image
 
         if tokenizer is None or image_processor is None:
-<<<<<<< HEAD
             logging.warning(f"Processor or tokenizer is not provided! Fall back to `{hf_processor_id}`.")
-=======
             logging.warning("Processor or tokenizer are not provided! Fall back to `llava-hf/llava-1.5-7b-hf`.")
->>>>>>> f7a9b3e6
             from transformers import AutoProcessor
 
             from nemo.collections.common.tokenizers.huggingface.auto_tokenizer import AutoTokenizer
 
-<<<<<<< HEAD
             processor = AutoProcessor.from_pretrained(hf_processor_id)
             self.tokenizer = tokenizer or AutoTokenizer(hf_processor_id)
-=======
-            processor = AutoProcessor.from_pretrained("llava-hf/llava-1.5-7b-hf")
-            self.tokenizer = tokenizer or AutoTokenizer("llava-hf/llava-1.5-7b-hf", use_fast=False)
->>>>>>> f7a9b3e6
             self.image_processor = image_processor or processor.image_processor
         else:
             self.tokenizer = tokenizer
