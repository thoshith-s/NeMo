--- conflicted
+++ resolved
@@ -242,13 +242,8 @@
 def find_pattern_indices(template, pattern, search_start_index=0, allow_first_token_mismatch=False):
     template_len = len(template)
     pattern_len = len(pattern)
-<<<<<<< HEAD
     for i in range(search_start_index, template_len - pattern_len + 1):
-        match = template[i:i + pattern_len] == pattern
-=======
-    for i in range(template_len - pattern_len + 1):
         match = template[i : i + pattern_len] == pattern
->>>>>>> 6ad3821a
         if torch.all(match) or (allow_first_token_mismatch and torch.all(match[1:])):
             return i, i + pattern_len
     return -1, -1
@@ -352,14 +347,8 @@
             answer_tokens = self.tokenizer.encode(
                 self.conv.messages[i][1] + ("" if stop_str is None else stop_str),
                 add_special_tokens=False,
-<<<<<<< HEAD
                 return_tensors="pt")[0]
             answer_start, answer_end = find_pattern_indices(tokens, answer_tokens, search_start_index)
-=======
-                return_tensors="pt",
-            )[0]
-            answer_start, answer_end = find_pattern_indices(tokens, answer_tokens)
->>>>>>> 6ad3821a
             labels[answer_start:answer_end] = tokens[answer_start:answer_end]
             search_start_index = answer_end
         tokens = tokens[:-1]
