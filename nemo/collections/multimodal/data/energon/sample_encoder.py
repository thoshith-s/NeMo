# Licensed under the Apache License, Version 2.0 (the "License");
# you may not use this file except in compliance with the License.
# You may obtain a copy of the License at
#
#     http://www.apache.org/licenses/LICENSE-2.0
#
# Unless required by applicable law or agreed to in writing, software
# distributed under the License is distributed on an "AS IS" BASIS,
# WITHOUT WARRANTIES OR CONDITIONS OF ANY KIND, either express or implied.
# See the License for the specific language governing permissions and
# limitations under the License.

# pylint: disable=C0115,C0116,C0301
import re
from abc import ABC, abstractmethod

import torch
from einops import rearrange
from megatron.energon import InterleavedSample, SimilarityInterleavedSample, VQASample

from nemo.collections.multimodal.data.energon.config import ImageTextSample, MultiModalSampleConfig
from nemo.utils import logging


class SampleEncoder(ABC):
    def __init__(self):
        """
        Initialize the SampleEncoder class.

        This class serves as an abstract base class for encoding samples. It provides a common interface for
        different types of sample encoders. Subclasses should implement the encode method to perform the actual
        encoding process.

        Parameters:
        None

        Returns:
        None
        """
        return None

    @abstractmethod
    def encode(self, input_sample, output_sample):
        """
        Abstract method to encode a sample. Must be implemented by subclasses.

        This method is responsible for encoding a given input sample into a format suitable for further processing.
        The encoded sample is then stored in the output_sample object.

        Parameters:
        input_sample (object): The input sample to be encoded. The type and structure of this object depend on the specific subclass.
        output_sample (object): The object where the encoded sample will be stored. The type and structure of this object depend on the specific subclass.

        Returns:
        None: The method does not return any value.

        Raises:
        NotImplementedError: If the method is called directly on the abstract class, it will raise this exception. Subclasses must implement this method.
        """
        raise NotImplementedError("Subclasses must implement the encode method.")


class BaseSampleEncoder(SampleEncoder):
    """
    Base class for encoding multimodal samples, specifically for handling text and image data.

    This class provides basic functionality for preprocessing images, computing loss masks,
    and managing sample configuration. It serves as a base class for more specialized encoders.

    Attributes:
    tokenizer (Tokenizer): The HF tokenizer used for tokenizing input text.
    image_processor (ImageProcessor): The HF image processor used for preprocessing input images.
    multimodal_sample_config (MultiModalSampleConfig): Configuration for multimodal samples, including tokens and placeholders.
    ignore_place_holder (int): Token ID used to ignore certain tokens during loss computation.
    image_token (Token): Token dataclass representing image placeholders in the tokenized sequence.
    """

<<<<<<< HEAD
    def __init__(self, tokenizer, image_processor, multimodal_sample_config=MultiModalSampleConfig(), image_tag_type=None):
=======
    def __init__(
        self, tokenizer, image_processor, multimodal_sample_config=MultiModalSampleConfig(), image_tag_type=None
    ):
>>>>>>> d0fc6583
        """
        Initialize the BaseSampleEncoder.

        Parameters:
        tokenizer (Tokenizer): The tokenizer used for processing text.
        image_processor (ImageProcessor): The image processor used for preprocessing images.
        multimodal_sample_config (MultiModalSampleConfig, optional): Configuration object for multimodal samples.
            Defaults to MultiModalSampleConfig().
        """
        super().__init__()
        if hasattr(tokenizer, "tokenizer"):
            self.tokenizer = tokenizer.tokenizer
        else:
            self.tokenizer = tokenizer
        self.image_processor = image_processor
        self.multimodal_sample_config = multimodal_sample_config
        self.ignore_place_holder = multimodal_sample_config.ignore_place_holder
        self.image_token = multimodal_sample_config.image_token
        self.image_tag_type = image_tag_type

    def process_image(self, image: torch.Tensor) -> torch.Tensor:
        """
        Preprocess and reshape an input image for encoding.

        The function preprocesses an image using the specified image processor and reshapes it
        to the expected format for further processing.

        Parameters:
        image (torch.Tensor): A tensor representing the input image with dimensions (channels, height, width).

        Returns:
        torch.Tensor: A preprocessed and reshaped image tensor with dimensions (1, 1, channels, height, width).
        """
        image = self.image_processor.preprocess(image, return_tensors='pt', do_rescale=False)['pixel_values']
        assert isinstance(image, torch.Tensor)
        image = rearrange(image, "F c h w -> 1 F c h w")  # T F c h w
        return image

    def compute_loss_mask(self, labels: torch.Tensor) -> torch.Tensor:
        """
        Compute a binary loss mask based on the provided labels.

        The function generates a mask where the loss is computed only for tokens that are not
        equal to the `ignore_place_holder` token.

        Parameters:
        labels (torch.Tensor): A tensor containing labels for which the loss mask needs to be generated.

        Returns:
        torch.Tensor: A binary mask tensor with the same shape as the input labels. The mask has ones
            for tokens where loss should be computed and zeros for `ignore_place_holder` tokens.
        """
        loss_mask = torch.ones(labels.size(), dtype=torch.float)
        loss_mask[labels == self.ignore_place_holder] = 0.0  # loss computed only for answer and non image tokens
        return loss_mask

    def encode(self, input_sample: ImageTextSample, output_sample: ImageTextSample) -> None:
        """
        Abstract method to encode an input sample.

        Subclasses must implement this method to encode input samples into the desired format.

        Parameters:
        input_sample (ImageTextSample): The sample to be encoded.
        output_sample (ImageTextSample): The object to store the encoded sample.

        Returns:
        None

        Raises:
        NotImplementedError: If the method is called directly on the abstract class.
        """
        raise NotImplementedError("Subclasses must implement the encode method.")


class VQASampleEncoder(BaseSampleEncoder):
    """
    Encoder specifically designed for Visual Question Answering (VQA) samples.

    This class extends the BaseSampleEncoder to handle VQA tasks, applying a specific prompt
    template and computing labels and loss masks based on the VQA input.

    Attributes:
    conversation_template_config (ConversationTemplateConfig): Configuration for conversation templates used in VQA.
    """

<<<<<<< HEAD
    def __init__(self, tokenizer, image_processor, multimodal_sample_config=MultiModalSampleConfig(), image_tag_type=None):
=======
    def __init__(
        self, tokenizer, image_processor, multimodal_sample_config=MultiModalSampleConfig(), image_tag_type=None
    ):
>>>>>>> d0fc6583
        """
        Initialize the VQASampleEncoder.

        Parameters:
        tokenizer (Tokenizer): The HF tokenizer used for processing text.
        image_processor (ImageProcessor): The HF image processor used for preprocessing images.
        multimodal_sample_config (MultiModalSampleConfig, optional): Configuration object for multimodal samples.
            Defaults to MultiModalSampleConfig().
        """
        super().__init__(tokenizer, image_processor, multimodal_sample_config, image_tag_type)
        self.conversation_template_config = multimodal_sample_config.conversation_template_config

    def apply_prompt_template(self, input_text: VQASample, use_plain=False):
        """
        Apply a conversation template to the input text for VQA.

        This method generates a templated prompt by combining system, user, and assistant messages.

        Parameters:
        input_text (VQASample): The VQA sample containing the context and answer.
        use_plain (bool, optional): Whether to use a plain format for the prompt. Defaults to False.

        Returns:
        str: The generated templated prompt as a string.
        """
        logging.debug(f"apply_conversation_template context {input_text.context} answer {input_text.answers}")

        messages = []

        # Add system message if it exists
        if self.conversation_template_config.system:
            messages.append({'role': 'system', 'content': self.conversation_template_config.system})

        # Handle cases where context and answers are lists
        if isinstance(input_text.context, list) and isinstance(input_text.answers, list):
            # Ensure both lists are the same length or adjust based on your specific needs
            min_length = min(len(input_text.context), len(input_text.answers))
            for i in range(min_length):
                messages.append({'role': self.conversation_template_config.roles[0], 'content': input_text.context[i]})
                messages.append({'role': self.conversation_template_config.roles[1], 'content': input_text.answers[i]})
        elif isinstance(input_text.context, str) and isinstance(input_text.answers, str):
            # Handle single context and answer as strings
            messages.append({'role': self.conversation_template_config.roles[0], 'content': input_text.context})
            messages.append({'role': self.conversation_template_config.roles[1], 'content': input_text.answers})
        else:
            raise ValueError(
                "VQA Sample context/answers should either be a List[str] or str. Other types not supported"
            )
        # Set the chat template if defined
        if self.conversation_template_config.chat_template:
            self.tokenizer.chat_template = self.conversation_template_config.chat_template
        elif self.tokenizer.chat_template is None:
            raise ValueError(
                "Both tokenizer and conversation template does not have chat template defined. Refer to https://huggingface.co/docs/transformers/main/en/chat_templating"
            )

        # Apply the conversation template to generate the prompt
        templated_prompt = self.tokenizer.apply_chat_template(messages, tokenize=False, add_generation_prompt=False)
        if self.image_tag_type == "internvl":
            # TODO(yuya): update hardcoded solution
            templated_prompt = templated_prompt.replace("<image>", "<img><image></img>")
        else:
            assert self.image_tag_type is None, f"Not supported image_tag_type {self.image_tag_type}"
        logging.debug(f"apply prompt template templated_prompt {templated_prompt}")
        return templated_prompt

    def tokenize(self, prompt: str) -> torch.Tensor:
        """
        Tokenize the input prompt, replacing special tokens with their IDs.

        This method splits the prompt into chunks based on the presence of special tokens (like <image>)
        and tokenizes each chunk. Special tokens are replaced with their corresponding token IDs.

        Parameters:
        prompt (str): The prompt string to tokenize.

        Returns:
        torch.Tensor: A tensor containing the tokenized prompt.
        """
        # Split the prompt into chunks and track special tokens
        regex_pattern = '(' + '|'.join(re.escape(token) for token in [self.image_token.token_str]) + ')'
        chunks = re.split(regex_pattern, prompt)
        # Tokenize each chunk and replace special tokens with their indices
        tokenized_chunks = []
        for chunk in chunks:
            if chunk == self.image_token.token_str:
                tokenized_chunks.append(self.image_token.token_id)
            elif len(chunk) > 0:
                tokenized_chunks.extend(self.tokenizer(chunk, add_special_tokens=False).input_ids)

        return torch.tensor(tokenized_chunks, dtype=torch.long)

    def compute_labels(self, tokens: torch.Tensor, sample: VQASample) -> torch.Tensor:
        """
        Compute labels for the tokenized prompt based on the answers in the VQA sample.

        This method generates a label tensor where the tokens corresponding to the answers are marked
        with their token IDs, while other tokens are marked with the `ignore_place_holder` ID.

        Parameters:
        tokens (torch.Tensor): A tensor containing the tokenized prompt.
        sample (VQASample): The VQA sample containing the answers.

        Returns:
        torch.Tensor: A tensor containing the labels for the tokenized prompt.
        """
        # Initialize labels with ignore index
        labels = torch.ones_like(tokens) * self.ignore_place_holder
        search_start_index = 0  # Initialize search index to start labeling answers sequentially

        stop_str = getattr(self.conversation_template_config, "stop_string", None)

        # Check if answers is a single string or a list
        answers = sample.answers if isinstance(sample.answers, list) else [sample.answers]

        # Iterate through the answers and compute labels for each answer
        for answer in answers:
            # Encode the answer with the stop string
            answer = self.process_answer_str(answer, stop_str)
            answer_tokens = self.tokenizer.encode(answer, add_special_tokens=False, return_tensors="pt")[0]

            # sometimes the tokenizer can add additional space. See:
            # https://github.com/huggingface/transformers/issues/25073#issuecomment-1655271420
            if self.tokenizer.decode(answer_tokens[0]) == "":
                answer_tokens = answer_tokens[1:]

            # Find the start and end indices of the answer tokens in the prompt
            answer_start, answer_end = _find_pattern_indices(tokens, answer_tokens, search_start_index)
            if answer_start < 0:
                logging.warning(
                    "Unable to find a valid answer in the conversation. "
                    "Details: "
                    "\n- Messages: %s"
                    "\n- Tokens: %s"
                    "\n- Answer Tokens: %s"
                    "\n- Search Start Index: %d",
                    sample.answers,
                    tokens,
                    answer_tokens,
                    search_start_index,
                )
                break

            # Label the answer tokens
            labels[answer_start:answer_end] = tokens[answer_start:answer_end]

            # Update the search start index to the end of the current answer tokens
            search_start_index = answer_end
        return labels

    def encode(self, input_sample: VQASample, output_sample: ImageTextSample):
        """
        Encode a VQA sample into a format suitable for further processing.

        This method applies a prompt template, tokenizes the prompt, computes labels and a loss mask,
        and processes the image. The encoded sample is then stored in the output_sample object.

        Parameters:
        input_sample (VQASample): The VQA sample to be encoded.
        output_sample (ImageTextSample): The object to store the encoded sample.

        Returns:
        ImageTextSample: The encoded sample stored in output_sample.
        """
        # apply prompt template
        conversation_prompt = self.apply_prompt_template(input_sample)
        logging.debug(f"task encoder encode_sample conversation_prompt {conversation_prompt}")
        # tokenize prompt
        tokens = self.tokenize(conversation_prompt)
        labels = self.compute_labels(tokens, input_sample)

        tokens = tokens[:-1].contiguous()
        labels = labels[1:].contiguous()
        logging.debug(f"task encoder encode_sample after tokenize prompt tokens {tokens}")
        logging.debug(f"task encoder encode_sample labels {labels}")
        loss_mask = self.compute_loss_mask(labels)
        processed_image = self.process_image(input_sample.image)
        output_sample.__key__ = input_sample.__key__
        output_sample.num_image_tiles = [processed_image.shape[1]]
        output_sample.images = processed_image.squeeze(0)
        output_sample.tokens = tokens
        output_sample.labels = labels
        output_sample.loss_mask = loss_mask
        return output_sample

    def process_answer_str(self, answer, stop_str):
        return " " + answer + ("" if stop_str is None else stop_str)


class InterleavedSampleEncoder(BaseSampleEncoder):
    """
    Encoder for handling interleaved sequences of text and images (InterleavedSample from energon).

    This class extends the BaseSampleEncoder to handle interleaved samples, where the input
    consists of a sequence of text strings and image tensors. The text and images are processed
    and encoded into a format suitable for further processing.

    Attributes:
    tokenizer (Tokenizer): The tokenizer used for processing text.
    image_processor (ImageProcessor): The image processor used for preprocessing images.
    multimodal_sample_config (MultiModalSampleConfig): Configuration for multimodal samples, including tokens and placeholders.
    """

<<<<<<< HEAD
    def __init__(self, tokenizer, image_processor, multimodal_sample_config=MultiModalSampleConfig(), image_tag_type=None):
=======
    def __init__(
        self, tokenizer, image_processor, multimodal_sample_config=MultiModalSampleConfig(), image_tag_type=None
    ):
>>>>>>> d0fc6583
        """
        Initialize the InterleavedSampleEncoder.

        Parameters:
        tokenizer (Tokenizer): The tokenizer used for processing text.
        image_processor (ImageProcessor): The image processor used for preprocessing images.
        multimodal_sample_config (MultiModalSampleConfig, optional): Configuration object for multimodal samples.
            Defaults to MultiModalSampleConfig().
        """
        super().__init__(tokenizer, image_processor, multimodal_sample_config, image_tag_type)

    def tokenize(self, sample) -> tuple[torch.Tensor, torch.Tensor]:
        """
        Tokenize the input sequence and process images in an interleaved sample.

        This method processes a sequence that consists of text strings and image tensors.
        The text is tokenized, and the images are processed. The method returns a tensor
        of tokenized text and a concatenated tensor of processed images.

        Parameters:
        sample (InterleavedSample): The interleaved sample containing a sequence of text strings and image tensors.

        Returns:
        tuple[torch.Tensor, torch.Tensor]: A tuple containing:
            - A tensor with tokenized text and image token IDs.
            - A concatenated tensor of processed images.
        """
        # sample.sequence is a list consisting of text string or image tensor (only image modality supported for now)
        tokenized_chunks = []
        images = []
        for chunk in sample.sequence:
            if isinstance(chunk, torch.Tensor):
                tokenized_chunks.append(self.image_token.token_id)
                processed_image = self.process_image(chunk)
                images.append(processed_image)
            elif len(chunk) > 0:
                logging.debug(f"Multimodal datalaoder encoder interleaved sample text chunk {chunk}")
                tokenized_chunks.extend(self.tokenizer(chunk, add_special_tokens=False).input_ids)
            else:
                raise ValueError(f"Unsupported type in interleaved sequence: {type(chunk)}")
        tokens = torch.tensor(tokenized_chunks, dtype=torch.long)
        logging.debug(f"Multimodal dataloader encode interleaved sample tokenized chunks {tokenized_chunks}")
        image_tensor = torch.concatenate(images, dim=1)  # T F(no of images) c h w
        return tokens, image_tensor

    def compute_labels(self, tokens: torch.Tensor) -> torch.Tensor:
        """
        Compute labels for an interleaved sample, ignoring image token IDs.

        This method generates a label tensor where the tokens corresponding to images are marked
        with the `ignore_place_holder` ID, and other tokens retain their original IDs.

        Parameters:
        tokens (torch.Tensor): A tensor containing the tokenized sequence.

        Returns:
        torch.Tensor: A tensor containing the labels for the tokenized sequence.
        """
        labels = tokens.clone()
        labels[labels == self.image_token.token_id] = self.ignore_place_holder
        labels = labels[1:].contiguous()
        return labels

    def encode(self, input_sample: InterleavedSample, output_sample: ImageTextSample):
        """
        Encode an interleaved sample into a format suitable for further processing.

        This method tokenizes the input sequence, computes labels and a loss mask, and processes
        the images. The encoded sample is then stored in the output_sample object.

        Parameters:
        input_sample (InterleavedSample): The interleaved sample to be encoded.
        output_sample (ImageTextSample): The object to store the encoded sample.

        Returns:
        ImageTextSample: The encoded sample stored in output_sample.
        """
        # tokenize prompt
        tokens, images = self.tokenize(input_sample)
        labels = self.compute_labels(tokens)
        tokens = tokens[:-1]
        logging.debug(f"task encoder encode_sample after tokenize prompt tokens {tokens}")
        logging.debug(f"task encoder encode_sample lables {labels}")
        loss_mask = self.compute_loss_mask(labels)
        output_sample.__key__ = input_sample.__key__
        output_sample.images = images
        output_sample.tokens = tokens
        output_sample.labels = labels
        output_sample.loss_mask = loss_mask
        return output_sample


class SimilarityInterleavedEncoder(InterleavedSampleEncoder):
    """
    Encoder for handling similarity-based interleaved sequences of text and images.

    This class extends the InterleavedSampleEncoder to handle samples where images and text
    are interleaved based on a similarity matrix. The images are inserted into the text sequence
    based on the similarity scores (matched_text_indices), allowing for flexible interleaving of media types.

    Attributes:
    image_following_text (bool): A flag indicating whether images should follow the text they are related to.
    """

<<<<<<< HEAD
    def __init__(self, tokenizer, image_processor, multimodal_sample_config=MultiModalSampleConfig(), image_tag_type=None):
=======
    def __init__(
        self, tokenizer, image_processor, multimodal_sample_config=MultiModalSampleConfig(), image_tag_type=None
    ):
>>>>>>> d0fc6583
        """
        Initialize the SimilarityInterleavedEncoder.

        Parameters:
        tokenizer (Tokenizer): The tokenizer used for processing text.
        image_processor (ImageProcessor): The image processor used for preprocessing images.
        multimodal_sample_config (MultiModalSampleConfig, optional): Configuration object for multimodal samples.
            Defaults to MultiModalSampleConfig().
        """
        super().__init__(tokenizer, image_processor, multimodal_sample_config, image_tag_type)
        self.image_following_text = multimodal_sample_config.image_following_text

    def tokenize(self, sample: SimilarityInterleavedSample) -> tuple[torch.Tensor, torch.Tensor]:
        """
        Tokenize the input sequence and process images based on similarity indices.

        This method processes a sequence of text strings and images, interleaving them based
        on similarity indices (matched_text_indices). The text is tokenized, and the images are processed. The method
        returns a tensor of tokenized text and a concatenated tensor of processed images.

        Parameters:
        sample (SimilarityInterleavedSample): The sample containing a sequence of text strings and images,
            along with similarity indices that determine the interleaving order.

        Returns:
        tuple[torch.Tensor, torch.Tensor]: A tuple containing:
            - A tensor with tokenized text and image token IDs.
            - A concatenated tensor of processed images.
        """
        images = sample.images
        texts = sample.texts
        matched_text_indices = sample.matched_text_indices
        # Initialize a list with placeholders for interleaving images and texts
        interleaved_list = []
        image_idx = 0
        # Sort images according to matched_text_indices
        sorted_images = [img for _, img in sorted(zip(matched_text_indices, images))]
        sorted_images = [self.process_image(chunk) for chunk in sorted_images]
        sorted_indices = sorted(matched_text_indices)
        # Traverse texts, and interleave images based on sorted_indices
        for text_idx in range(len(texts)):
            if image_idx < len(sorted_indices) and sorted_indices[image_idx] == text_idx:
                if not self.image_following_text:
                    # Add image before the text
                    interleaved_list.append(self.image_token.token_id)
                interleaved_list.append(texts[text_idx])
                if self.image_following_text:
                    # Add image after the text
                    interleaved_list.append(self.image_token.token_id)
                image_idx += 1
            else:
                interleaved_list.append(texts[text_idx])

        # Merge consecutve text entries with a space between them
        final_sequence = []
        for item in interleaved_list:
            if final_sequence and isinstance(final_sequence[-1], str) and isinstance(item, str):
                final_sequence[-1] += " " + item
            else:
                final_sequence.append(item)
        tokenized_chunks = []
        for chunk in final_sequence:
            if chunk == self.image_token.token_id:
                tokenized_chunks.append(chunk)
            else:
                tokenized_chunks.extend(self.tokenizer(chunk, add_special_tokens=False).input_ids)
        tokens = torch.tensor(tokenized_chunks, dtype=torch.long)
        logging.debug(
            f"Multimodal dataloader encode similarity interleaved sample tokenized chunks {tokenized_chunks}"
        )
        image_tensor = torch.concatenate(sorted_images, dim=1)  # T F(no of images) c h w
        return tokens, image_tensor


def _find_pattern_indices(template, pattern, search_start_index=0, allow_first_token_mismatch=False):
    template_len = len(template)
    pattern_len = len(pattern)
    for i in range(search_start_index, template_len - pattern_len + 1):
        match = template[i : i + pattern_len] == pattern
        if torch.all(match) or (allow_first_token_mismatch and torch.all(match[1:])):
            return i, i + pattern_len
    return -1, -1<|MERGE_RESOLUTION|>--- conflicted
+++ resolved
@@ -75,13 +75,9 @@
     image_token (Token): Token dataclass representing image placeholders in the tokenized sequence.
     """
 
-<<<<<<< HEAD
-    def __init__(self, tokenizer, image_processor, multimodal_sample_config=MultiModalSampleConfig(), image_tag_type=None):
-=======
     def __init__(
         self, tokenizer, image_processor, multimodal_sample_config=MultiModalSampleConfig(), image_tag_type=None
     ):
->>>>>>> d0fc6583
         """
         Initialize the BaseSampleEncoder.
 
@@ -168,13 +164,9 @@
     conversation_template_config (ConversationTemplateConfig): Configuration for conversation templates used in VQA.
     """
 
-<<<<<<< HEAD
-    def __init__(self, tokenizer, image_processor, multimodal_sample_config=MultiModalSampleConfig(), image_tag_type=None):
-=======
     def __init__(
         self, tokenizer, image_processor, multimodal_sample_config=MultiModalSampleConfig(), image_tag_type=None
     ):
->>>>>>> d0fc6583
         """
         Initialize the VQASampleEncoder.
 
@@ -378,13 +370,9 @@
     multimodal_sample_config (MultiModalSampleConfig): Configuration for multimodal samples, including tokens and placeholders.
     """
 
-<<<<<<< HEAD
-    def __init__(self, tokenizer, image_processor, multimodal_sample_config=MultiModalSampleConfig(), image_tag_type=None):
-=======
     def __init__(
         self, tokenizer, image_processor, multimodal_sample_config=MultiModalSampleConfig(), image_tag_type=None
     ):
->>>>>>> d0fc6583
         """
         Initialize the InterleavedSampleEncoder.
 
@@ -489,13 +477,9 @@
     image_following_text (bool): A flag indicating whether images should follow the text they are related to.
     """
 
-<<<<<<< HEAD
-    def __init__(self, tokenizer, image_processor, multimodal_sample_config=MultiModalSampleConfig(), image_tag_type=None):
-=======
     def __init__(
         self, tokenizer, image_processor, multimodal_sample_config=MultiModalSampleConfig(), image_tag_type=None
     ):
->>>>>>> d0fc6583
         """
         Initialize the SimilarityInterleavedEncoder.
 
