# Copyright (c) 2024, NVIDIA CORPORATION.  All rights reserved.
#
# Licensed under the Apache License, Version 2.0 (the "License");
# you may not use this file except in compliance with the License.
# You may obtain a copy of the License at
#
#     http://www.apache.org/licenses/LICENSE-2.0
#
# Unless required by applicable law or agreed to in writing, software
# distributed under the License is distributed on an "AS IS" BASIS,
# WITHOUT WARRANTIES OR CONDITIONS OF ANY KIND, either express or implied.
# See the License for the specific language governing permissions and
# limitations under the License.

<<<<<<< HEAD
=======
"""
Module with guards for optional libraries, that cannot be listed in `requirements.txt`.
Provides helper constants and decorators to check if the library is available in the system.
"""

>>>>>>> 98c64d87
__all__ = ["KENLM_AVAILABLE", "K2_AVAILABLE", "TRITON_AVAILABLE", "kenlm_required", "k2_required", "triton_required"]

import importlib.util
from functools import wraps
from nemo.core.utils.k2_utils import K2_INSTALLATION_MESSAGE


def is_lib_available(name: str) -> bool:
    """
    Checks if the library/package with `name` is available in the system
    NB: try/catch with importlib.import_module(name) requires importing the library, which can be slow.
    So, `find_spec` should be preferred
    """
    return importlib.util.find_spec(name) is not None


KENLM_AVAILABLE = is_lib_available("kenlm")
KENLM_INSTALLATION_MESSAGE = "Try installing kenlm with `pip install kenlm`"

TRITON_AVAILABLE = is_lib_available("triton")
TRITON_INSTALLATION_MESSAGE = "Try installing triton with `pip install triton`"


try:
    from nemo.core.utils.k2_guard import k2 as _  # noqa: F401

    K2_AVAILABLE = True
except (ImportError, ModuleNotFoundError):
    K2_AVAILABLE = False


def identity_decorator(f):
    """Identity decorator for further using in conditional decorators"""
    return f


def _lib_required(is_available: bool, name: str, message: str | None = None):
    """
    Decorator factory. Returns identity decorator if lib `is_available`,
    otherwise returns a decorator which returns a function that raises an error when called.
<<<<<<< HEAD
=======
    Such decorator can be used for conditional checks for optional libraries in functions and methods
    with zero computational overhead.
>>>>>>> 98c64d87
    """
    if is_available:
        return identity_decorator

    # return wrapper that will raise an error when the function is called
    def function_stub_with_error_decorator(f):
        """Decorator that replaces the function and raises an error when called"""

        @wraps(f)
        def wrapper(*args, **kwargs):
            error_msg = f"Module {name} required for the function {f.__name__} is not found."
            if message:
                error_msg += f" {message}"
            raise ModuleNotFoundError(error_msg)

        return wrapper

    return function_stub_with_error_decorator


kenlm_required = _lib_required(is_available=KENLM_AVAILABLE, name="kenlm", message=KENLM_INSTALLATION_MESSAGE)
triton_required = _lib_required(is_available=TRITON_AVAILABLE, name="triton", message=TRITON_INSTALLATION_MESSAGE)
k2_required = _lib_required(is_available=K2_AVAILABLE, name="k2", message=K2_INSTALLATION_MESSAGE)<|MERGE_RESOLUTION|>--- conflicted
+++ resolved
@@ -12,14 +12,11 @@
 # See the License for the specific language governing permissions and
 # limitations under the License.
 
-<<<<<<< HEAD
-=======
 """
 Module with guards for optional libraries, that cannot be listed in `requirements.txt`.
 Provides helper constants and decorators to check if the library is available in the system.
 """
 
->>>>>>> 98c64d87
 __all__ = ["KENLM_AVAILABLE", "K2_AVAILABLE", "TRITON_AVAILABLE", "kenlm_required", "k2_required", "triton_required"]
 
 import importlib.util
@@ -60,11 +57,8 @@
     """
     Decorator factory. Returns identity decorator if lib `is_available`,
     otherwise returns a decorator which returns a function that raises an error when called.
-<<<<<<< HEAD
-=======
     Such decorator can be used for conditional checks for optional libraries in functions and methods
     with zero computational overhead.
->>>>>>> 98c64d87
     """
     if is_available:
         return identity_decorator
