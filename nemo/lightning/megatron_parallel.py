# Copyright (c) 2024, NVIDIA CORPORATION.  All rights reserved.
#
# Licensed under the Apache License, Version 2.0 (the "License");
# you may not use this file except in compliance with the License.
# You may obtain a copy of the License at
#
#     http://www.apache.org/licenses/LICENSE-2.0
#
# Unless required by applicable law or agreed to in writing, software
# distributed under the License is distributed on an "AS IS" BASIS,
# WITHOUT WARRANTIES OR CONDITIONS OF ANY KIND, either express or implied.
# See the License for the specific language governing permissions and
# limitations under the License.

import abc
import collections.abc
import functools
import inspect
import queue
from collections import defaultdict
from contextlib import contextmanager, nullcontext
from dataclasses import dataclass
from typing import (
    TYPE_CHECKING,
    Any,
    Callable,
    Dict,
    Generic,
    Iterable,
    Iterator,
    List,
    Mapping,
    Optional,
    Protocol,
    Sequence,
    Tuple,
    TypeVar,
    Union,
    cast,
    runtime_checkable,
)

import torch
import torch.distributed
from lightning.pytorch.utilities import move_data_to_device
from megatron.core import parallel_state
from megatron.core.distributed import DistributedDataParallel as McoreDDP
from megatron.core.distributed import DistributedDataParallelConfig
from megatron.core.optimizer import OptimizerConfig
from megatron.core.transformer.transformer_config import TransformerConfig
from torch import Tensor, nn
from typing_extensions import override

try:
    from megatron.core.distributed.custom_fsdp import FullyShardedDataParallel

    HAVE_CUSTOM_FSDP = True
except ImportError:
    HAVE_CUSTOM_FSDP = False

DataT = TypeVar("DataT", Tensor, Dict[str, Tensor], Sequence[Tensor])
ModelT = TypeVar("ModelT", bound=nn.Module)
T = TypeVar('T')
STEP_OUTPUT = Optional[Union[Tensor, Mapping[str, Any]]]

if TYPE_CHECKING:
    import lightning.pytorch as pl


@runtime_checkable
class PrecisionPluginProtocol(Protocol[DataT]):
    def convert_input(self, data: DataT) -> DataT: ...

    def convert_output(self, output: torch.Tensor) -> torch.Tensor: ...


def default_data_step(dataloader_iter: Iterator[DataT]) -> DataT:
    """
    Moves the data to a device.

    In this case we unpack the dataloader iterator. There may be a wrapper on the dataloader
    iter from here: https://github.com/NVIDIA/NeMo/blob/main/nemo/lightning/fabric/strategies.py#L441.

    This will not subset the data for your with context parallel so please override this function if you
    want to use context parallel.

    Examples:
        If the dataloader_iter returns: [Tuple[<tensor>, <int>, <int>]] -> move to device
        If the dataloader_iter returns: [<tensor>, <tensor>] -> move to device

    Returns:
        DataT: The data moved to the device.
    """
    if parallel_state.get_context_parallel_world_size() > 1:
        raise ValueError(
            "Default data step is being used in a context parallel environment."
            "Please define your own data step that appropriately slices the data for context parallel."
        )

    batch = next(dataloader_iter)

    # If its wrapped in a tuple, unpack it.
    if isinstance(batch, tuple) and len(batch) == 3:
        batch = batch[0]

    return move_data_to_device(batch, torch.cuda.current_device())


def default_forward_step(model: nn.Module, batch, *args, **kwargs) -> torch.Tensor:
    return model(batch, *args, **kwargs)


def extract_ddp_funcs(ddp_config, pipeline):
    no_sync_func, grad_sync_func = None, None

    if getattr(ddp_config, "overlap_grad_reduce", False):
        no_sync_func = [model_chunk.no_sync for model_chunk in pipeline]
        no_sync_func = no_sync_func[0] if len(pipeline) == 1 else no_sync_func
        if getattr(ddp_config, "align_grad_reduce", False):
            grad_sync_func = [model_chunk.start_grad_sync for model_chunk in pipeline]
            grad_sync_func = grad_sync_func[0] if len(pipeline) == 1 else grad_sync_func

    return no_sync_func, grad_sync_func


class MegatronParallel(nn.ModuleList, Generic[ModelT]):
    """Implements distributed model parallelism that is based on Megatron-LM.

    This supports various forms of parallelism:
    - tensor-parallelism
    - pipeline-parallelism
    - virtual pipeline parallelism
    - expert parallelism
    - sequence parallelism

    Attributes
    ----------
        pipeline (Union[nn.Module, Iterable[nn.Module]]): The sequence of modules that
            constitute the pipeline.
        precision_plugin (Optional[PrecisionPluginProtocol]): An optional plugin for
            managing precision-specific operations.
        callbacks (CallbackConnector): A connector for managing and invoking callbacks.
        data_step (Callable[[Iterator[DataT]], DataT]): A function that takes an iterator
            over the data and returns the next batch.
        forward_step (Callable[[nn.Module, DataT], Tensor]): A function that defines the
            forward pass of a model.
        loss_reduction (Optional[Callable[[nn.Module], MegatronLossReduction]]): An optional
            function that defines how the loss is reduced.
        vp_size (Optional[int]): Virtual pipeline parallel size.
        ddp_config (Optional[DistributedDataParallelConfig]): An instance of Megatron core's
            DistributedDataParallelConfig which controls the Megatron DDP configuration.
        cpu (bool): Whether model should reside on CPU.
        convert_module_fn (Optional[Callable[[ModelT], nn.Module]]): An optional function to
            apply to the model parameters after initialization.

    Examples
    --------
        >>> from torch import nn
        >>> from megatron_ext.megatron_parallel import MegatronParallel
        >>> model = nn.Sequential(nn.Linear(10, 10), nn.ReLU(), nn.Linear(10, 5))
        >>> megatron_model = MegatronParallel(model)
        >>> print(megatron_model)
        MegatronParallel(
          (0): Linear(in_features=10, out_features=10, bias=True)
          (1): ReLU()
          (2): Linear(in_features=10, out_features=5, bias=True)
        )

    References
    ----------
        Shoeybi, M., Patwary, M., Puri, R., LeGresley, P., Casper, J., & Catanzaro, B. (2019).
        Efficient Large-Scale Language Model Training on GPU Clusters Using Megatron-LM.
        arXiv preprint arXiv:1909.08053.
    """

    def __init__(
        self,
        pipeline: Union[ModelT, Iterable[ModelT]],
        precision_plugin: Optional[PrecisionPluginProtocol] = None,
        callbacks: Optional["CallbackConnector"] = None,
        data_step: Optional[Callable[[Iterator[DataT]], DataT]] = None,
        forward_step: Optional[Callable[[ModelT, DataT], Tensor]] = None,
        loss_reduction: Optional[Callable[[ModelT], "MegatronLossReduction"]] = None,
        vp_size: Optional[int] = None,
        ddp_config: Optional[DistributedDataParallelConfig] = None,
        cpu: bool = False,
        convert_module_fn: Optional[Callable[[ModelT], nn.Module]] = None,
    ) -> None:
        from megatron.core import parallel_state
        from megatron.core.tensor_parallel import set_defaults_if_not_set_tensor_model_parallel_attributes

        _pipeline: List[nn.Module]
        if isinstance(pipeline, nn.ModuleList):
            _pipeline = list(pipeline)
        elif isinstance(pipeline, nn.Module):
            _pipeline = [pipeline]
        else:
            _pipeline = pipeline

        if vp_size is not None:
            if len(_pipeline) == 1 and parallel_state.get_pipeline_model_parallel_world_size() > 1:
                from nemo.lightning import io

                parallel_state.set_virtual_pipeline_model_parallel_world_size(vp_size)
                for i in range(1, vp_size):
                    parallel_state.set_virtual_pipeline_model_parallel_rank(i)
                    _model = io.reinit(_pipeline[0])
                    if hasattr(_model, "configure_model"):
                        _model.configure_model()
                    _pipeline.append(_model)

        super().__init__(_pipeline)
        self.precision_plugin = precision_plugin
        self._cpu = cpu
        self.callbacks = callbacks or CallbackConnector()
        self.data_step = data_step or default_data_step
        self.forward_step = forward_step or default_forward_step
        self.loss_reduction: MegatronLossReduction = loss_reduction
        self.ddp_config = ddp_config
        self.convert_module_fn = convert_module_fn

    def forward(
        self,
        data: Union[DataT, Iterator[DataT], List[Iterator[DataT]]],
        forward_only: bool = True,
        data_step: Optional[Callable[[Iterator[DataT]], DataT]] = None,
        forward_step: Optional[Callable[[ModelT, DataT], Tensor]] = None,
        loss_reduction: Optional["MegatronLossReduction[DataT, Any]"] = None,
        seq_length: Optional[int] = None,
        micro_batch_size: Optional[int] = None,
        num_microbatches: Optional[int] = None,
        step_i: Optional[int] = None,
        wrap_forward_step: bool = True,
    ) -> torch.Tensor:
        """The method performs the forward pass of the model.

        This method is responsible for executing the forward pass of the model. If `forward_only` is set to False,

        During the execution, it invokes various callbacks at different stages of the operation.
        For more info about that see [CallbackConnector].

        Args:
            data (Union[DataT, Iterator[DataT], List[Iterator[DataT]]]): The input data for the model.
            forward_only (bool, optional): If True, only perform the forward pass. Defaults to True.
            data_step (Optional[Callable[[Iterator[DataT]], DataT]], optional): Function to process the data. Defaults to None.
            forward_step (Optional[Callable[[nn.Module, DataT], Tensor]], optional): Function to perform the forward pass. Defaults to None.
            loss_reduction (Optional[MegatronLossReduction[DataT, Any]], optional): Function to reduce the loss. Defaults to None.
            seq_length (Optional[int], optional): Sequence length for the model. Defaults to None.
            micro_batch_size (Optional[int], optional): Size of the micro batch. Defaults to None.
            num_microbatches (Optional[int], optional): Number of microbatches. Defaults to None.
            wrap_forward_step (bool, optional): If True, wrap the forward step function. Defaults to True.

        Returns
        -------
            torch.Tensor: The output tensor from the forward pass.
        """
        _forward_step = forward_step or self.forward_step
        _loss_reduction = loss_reduction or self.loss_reduction
        _forward_context = {}

        if wrap_forward_step:
            _data_step = data_step or self.data_step
            forward_step_func = self.wrapped_forward_step(
                forward_step=_forward_step,
                data_step=_data_step,
                loss_reduction=_loss_reduction,
                context=_forward_context,
            )
        else:
            forward_step_func = _forward_step

        step = MegatronStep.infer(
            self,
            data,
            forward_step_func,
            forward_only=forward_only,
            micro_batch_size=micro_batch_size,
            num_microbatches=num_microbatches,
            seq_length=seq_length,
            step_i=step_i,
        )
        _forward_context["step"] = step
        step = self.callbacks.transform_event("on_megatron_step_start", step)

        self.callbacks.event("on_megatron_microbatches_start", step=step)
        microbatch_outputs = step()
        self.callbacks.event("on_megatron_microbatches_end", step=step, microbatch_outputs=microbatch_outputs)

        if microbatch_outputs:
            self.callbacks.event(
                "on_megatron_reduce_microbatches_start", step=step, microbatch_outputs=microbatch_outputs
            )

            if isinstance(_loss_reduction, _ModuleStepFunction):
                _loss_reduction = _loss_reduction(self[0])

            reduced = _loss_reduction.reduce(microbatch_outputs)
            self.callbacks.event(
                "on_megatron_reduce_microbatches_end",
                step=step,
                loss_reduction=_loss_reduction,
                microbatch_outputs=microbatch_outputs,
                reduced=reduced,
            )
        else:
            # we're not on the last pipeline stage so no losses
            reduced = torch.tensor(0.0, device=torch.cuda.current_device())

        self.callbacks.event("on_megatron_step_end", step=step, microbatch_outputs=microbatch_outputs, reduced=reduced)

        return reduced

    def training_step(
        self,
        data: DataT,
        data_step: Optional[Callable[[Iterator[DataT]], DataT]] = None,
        forward_step: Optional[Callable[[ModelT, DataT], Tensor]] = None,
        loss_reduction: Optional["MegatronLossReduction[DataT, Any]"] = None,
        seq_length: Optional[int] = None,
        micro_batch_size: Optional[int] = None,
        num_microbatches: Optional[int] = None,
        **kwargs,
    ) -> STEP_OUTPUT:
        return self._step(
            "training",
            data,
            data_step=data_step,
            forward_step=forward_step,
            loss_reduction=loss_reduction,
            seq_length=seq_length,
            micro_batch_size=micro_batch_size,
            num_microbatches=num_microbatches,
            forward_only=False,
            **kwargs,
        )

    def validation_step(
        self,
        data: DataT,
        data_step: Optional[Callable[[Iterator[DataT]], DataT]] = None,
        forward_step: Optional[Callable[[ModelT, DataT], Tensor]] = None,
        loss_reduction: Optional["MegatronLossReduction[DataT, Any]"] = None,
        seq_length: Optional[int] = None,
        micro_batch_size: Optional[int] = None,
        num_microbatches: Optional[int] = None,
        step_i: Optional[int] = None,
        **kwargs,
    ) -> STEP_OUTPUT:
        return self._step(
            "validation",
            data,
            data_step=data_step,
            forward_step=forward_step,
            loss_reduction=loss_reduction,
            seq_length=seq_length,
            micro_batch_size=micro_batch_size,
            num_microbatches=num_microbatches,
            step_i=step_i,
            forward_only=True,
            **kwargs,
        )

    def test_step(
        self,
        data: DataT,
        data_step: Optional[Callable[[Iterator[DataT]], DataT]] = None,
        forward_step: Optional[Callable[[ModelT, DataT], Tensor]] = None,
        loss_reduction: Optional["MegatronLossReduction[DataT, Any]"] = None,
        seq_length: Optional[int] = None,
        micro_batch_size: Optional[int] = None,
        num_microbatches: Optional[int] = None,
        step_i: Optional[int] = None,
        **kwargs,
    ) -> STEP_OUTPUT:
        return self._step(
            "test",
            data,
            data_step=data_step,
            forward_step=forward_step,
            loss_reduction=loss_reduction,
            seq_length=seq_length,
            micro_batch_size=micro_batch_size,
            num_microbatches=num_microbatches,
            step_i=step_i,
            forward_only=True,
            **kwargs,
        )

    def predict_step(
        self,
        data: DataT,
        data_step: Optional[Callable[[Iterator[DataT]], DataT]] = None,
        forward_step: Optional[Callable[[ModelT, DataT], Tensor]] = None,
        loss_reduction: Optional["MegatronLossReduction[DataT, Any]"] = None,
        seq_length: Optional[int] = None,
        micro_batch_size: Optional[int] = None,
        num_microbatches: Optional[int] = None,
        step_i: Optional[int] = None,
        **kwargs,
    ) -> STEP_OUTPUT:
        return self._step(
            "predict",
            data,
            data_step=data_step,
            forward_step=forward_step,
            loss_reduction=loss_reduction,
            seq_length=seq_length,
            micro_batch_size=micro_batch_size,
            num_microbatches=num_microbatches,
            step_i=step_i,
            forward_only=True,
            **kwargs,
        )

    def _step(
        self,
        step_type: str,
        data: DataT,
        data_step: Optional[Callable[[Iterator[DataT]], DataT]] = None,
        forward_step: Optional[Callable[[ModelT, DataT], Tensor]] = None,
        loss_reduction: Optional["MegatronLossReduction[DataT, Any]"] = None,
        seq_length: Optional[int] = None,
        micro_batch_size: Optional[int] = None,
        num_microbatches: Optional[int] = None,
        forward_only: bool = True,
        step_i: Optional[int] = None,
        **kwargs,
    ) -> STEP_OUTPUT:
        if not hasattr(self.module, f"{step_type}_step"):
            raise AttributeError(f"self.module must have a `{step_type}_step` method")

        _data_step = data_step or _ModuleStepFunction.from_data_step(self.module, step_type)
        _forward_step = forward_step or _ModuleStepFunction.from_forward_step(self.module, step_type)
        _loss_reduction = loss_reduction or _ModuleStepFunction.from_loss_reduction(self.module, step_type)

        return self.forward(
            data=data,
            data_step=_data_step,
            forward_step=_forward_step,
            loss_reduction=_loss_reduction,
            seq_length=seq_length,
            micro_batch_size=micro_batch_size,
            num_microbatches=num_microbatches,
            forward_only=forward_only,
            step_i=step_i,
            **kwargs,
        )

    def wrapped_forward_step(
        self, forward_step, loss_reduction, data_step, context
    ) -> Callable[[nn.Module, DataT], Tuple[torch.Tensor, "MegatronCallbackProtocol"]]:
        """The method wraps the forward step function and returns a callable.

        The output is a forward_step function in the form of:
        https://github.com/NVIDIA/Megatron-LM/blob/main/pretrain_gpt.py#L129

        Args:
            forward_step (Callable): The forward step function to be wrapped.
            loss_reduction (Callable): The loss reduction function.
            context (Dict): The context dictionary.
            data_step (Callable): The data step function.

        Returns
        -------
            Callable: The wrapped forward step function.
        """
        from megatron.core import parallel_state

        @functools.wraps(forward_step)
        def wrapped_forward_step_func(dataloader_iter, model):
            if isinstance(data_step, _ModuleStepFunction):
                _data_step = data_step(model)
            else:
                _data_step = data_step

            batch = _data_step(dataloader_iter)
            step = context["step"]

            if isinstance(loss_reduction, _ModuleStepFunction):
                forward_callback = loss_reduction(model)
            else:
                forward_callback = loss_reduction

            if isinstance(forward_step, _ModuleStepFunction):
                _forward_step = forward_step(model)
            else:
                _forward_step = forward_step

            self.callbacks.event(
                "on_megatron_microbatch_start",
                step=step,
                batch=batch,
                forward_callback=forward_callback,
            )

            if self.precision_plugin and parallel_state.is_pipeline_first_stage():
                batch = self.precision_plugin.convert_input(batch)

            output_tensor = _forward_step(model, batch)

            # callback
            self._setup_module(
                forward_callback,
                batch=batch,
                model=self,
                forward_module=model,
                tensor=output_tensor,
            )

            if self.precision_plugin and parallel_state.is_pipeline_last_stage():
                output_tensor = self.precision_plugin.convert_output(output_tensor)

            self.callbacks.event(
                "on_megatron_microbatch_end",
                step=step,
                batch=batch,
                output=output_tensor,
                forward_callback=forward_callback,
            )

            return output_tensor, forward_callback

        return wrapped_forward_step_func

    def init_model_parallel(self):
        from megatron.core import parallel_state
        from megatron.core.tensor_parallel.layers import set_defaults_if_not_set_tensor_model_parallel_attributes

        for model_module in self:
<<<<<<< HEAD
            # if not self._cpu:
            #     model_module.cuda(torch.cuda.current_device())
            if not self._cpu and not self.ddp_config.use_custom_fsdp:
=======
            if not self._cpu and (not HAVE_CUSTOM_FSDP or not self.ddp_config.use_custom_fsdp):
>>>>>>> 066e4b4f
                # If Megatron FSDP is enabled, we don't need to move the model to GPU here to avoid GPU OOM.
                model_module.cuda(torch.cuda.current_device())

            for param in model_module.parameters():
                set_defaults_if_not_set_tensor_model_parallel_attributes(param)

            if hasattr(model_module, "configure_model"):
                if not hasattr(model_module, "set_input_tensor"):
                    if hasattr(model_module.module, "set_input_tensor"):
                        model_module.set_input_tensor = model_module.module.set_input_tensor
                    else:
                        # TODO: What to do here?
                        pass

            # Print number of parameters.
            if parallel_state.model_parallel_is_initialized() and parallel_state.get_data_parallel_rank() == 0:
                from nemo.utils import logging

                num_params = _calc_number_of_params(list(self))
                num_trainable_params = _calc_number_of_trainable_params(list(self))

                msg = (
                    f" > number of parameters on (tensor, pipeline) model parallel rank "
                    f"({parallel_state.get_tensor_model_parallel_rank()}, {parallel_state.get_pipeline_model_parallel_rank()}): "
                    f"{num_params}"
                )
                logging.info(msg)

                if num_params != num_trainable_params:
                    logging.info(
                        f" > number of trainable parameters: {num_trainable_params} ({num_trainable_params / num_params:.2%} of total)"
                    )

        if self.convert_module_fn:
            self.apply_convert_module_fn()

        self.init_ddp()

    def apply_convert_module_fn(self):
        for i in range(len(self)):
            self[i] = self.convert_module_fn(self[i])

    def init_ddp(self):
        if not isinstance(self.ddp_config, DistributedDataParallelConfig):
            return

        from megatron.core import parallel_state

        for model_chunk_idx, model_chunk in enumerate(self):
            module = model_chunk.module

            # Mcore DistributedDataParallel has to be called with grad. Normally this call is redundant, but for
            # PEFT with num_sanity_val_steps > 0 this is necessary.
            init_ddp_context = nullcontext if all(x.requires_grad for x in module.parameters()) else torch.enable_grad

            # Turn off bucketing for model_chunk 2 onwards, since communication for these
            # model chunks is overlapped with compute anyway, or if using VP and overlapping
            # data parallel param gather with optimizer
            overlap_param_gather_with_optimizer_step = False
            if hasattr(self, "optim") and isinstance(self.optim.config, OptimizerConfig):
                overlap_param_gather_with_optimizer_step = self.optim.config.overlap_param_gather_with_optimizer_step
            disable_bucketing = (model_chunk_idx > 0) or overlap_param_gather_with_optimizer_step

            with init_ddp_context():
                if HAVE_CUSTOM_FSDP and self.ddp_config.use_custom_fsdp:
                    FSDP = FullyShardedDataParallel
                    dist_module = FSDP(
                        module.config,
                        self.ddp_config,
                        module,
                        disable_bucketing=disable_bucketing,
                    )
                else:
                    dist_module = DDP(
                        module.config,
                        self.ddp_config,
                        module,
                        data_parallel_group=parallel_state.get_data_parallel_group(with_context_parallel=True),
                        expert_data_parallel_group=parallel_state.get_data_modulo_expert_parallel_group(),
                        disable_bucketing=disable_bucketing,
                    )
            model_chunk.module = dist_module
            model_chunk.buffers = (
                dist_module.buffers
            )  # We need to do this explicitly since this is a attr pytorch uses
            model_chunk.__class__.__getattr__ = getattr_proxy  # type: ignore

        # param_sync_func is set in nemo.lightning.pytorch.optim.megatron
        no_sync_func, grad_sync_func = extract_ddp_funcs(self.ddp_config, self)
        for module in self:
            module.config.no_sync_func = no_sync_func
            module.config.grad_sync_func = grad_sync_func

    def _setup_module(self, function, **kwargs) -> None:
        if hasattr(function, "setup"):
            setup_args = inspect.getfullargspec(function.setup).args
            setup_kwargs = {k: v for k, v in kwargs.items() if k in setup_args}
            function.setup(**setup_kwargs)

    def _call_module(self, function, *args, **kwargs) -> torch.Tensor:
        self._setup_module(function, **kwargs)

        call_args = inspect.getfullargspec(function).args
        call_kwargs = {k: v for k, v in kwargs.items() if k in call_args}
        output_tensor = function(*args, **call_kwargs)

        return output_tensor

    def sharded_state_dict(self, prefix: str = "") -> Dict[str, Any]:
        from megatron.core import parallel_state

        """
        Creates the sharded state dict which is used by dist_checkpoint to save the sharded tensors to disk.
        When given the sharded_stated_dict, dist_checkpoint.load will load the tensors corresponding to
        self.state_dict().
        The sharded tensor mapping is defined in the GPTModel class from mcore.
        """
        sharded_state_dict = {}
        for index, module in enumerate(self):
            if parallel_state.get_virtual_pipeline_model_parallel_world_size() is not None:
                # virtual pipline rank must be set so that GPTModel returns the correct sharded state dict
                parallel_state.set_virtual_pipeline_model_parallel_rank(index)
                module_sharded_state_dict = self._module_sharded_state_dict(module)
                sharded_state_dict[f"model_{index}"] = module_sharded_state_dict
            else:
                module_sharded_state_dict = self._module_sharded_state_dict(module)
                sharded_state_dict.update(module_sharded_state_dict)

        # reset vp rank
        if parallel_state.get_virtual_pipeline_model_parallel_world_size() is not None:
            parallel_state.set_virtual_pipeline_model_parallel_rank(0)

        return sharded_state_dict

    def _module_sharded_state_dict(self, module, *args, **kwargs) -> Dict[str, Any]:
        if hasattr(module, "sharded_state_dict"):
            return module.sharded_state_dict(*args, **kwargs)
        elif hasattr(module, "configure_model"):
            prefix = "".join([kwargs.pop("prefix", ""), "module."])
            return self._module_sharded_state_dict(module.module, *args, prefix=prefix, **kwargs)

        raise ValueError("Could not find sharded state dict")

    def enable_forward_pre_hook(self):
        for model in self:
            model_chunk = model.module
            assert isinstance(model_chunk, DDP) or isinstance(model_chunk, FullyShardedDataParallel)
            model_chunk.enable_forward_pre_hook()

    def disable_forward_pre_hook(self):
        for model in self:
            model_chunk = model.module
            assert isinstance(model_chunk, DDP) or isinstance(model_chunk, FullyShardedDataParallel)
            model_chunk.disable_forward_pre_hook()

    def force_param_sync(self):
        for model in self:
            model_chunk = model.module
            print(model.module)
            assert isinstance(model_chunk, DDP) or isinstance(model_chunk, FullyShardedDataParallel)
            model_chunk.start_param_sync(force_sync=True)

    @property
    def pipeline(self) -> Union[ModelT, List[ModelT]]:
        if len(self) == 1:
            return self[0]
        else:
            return list(self)

    @property
    def module(self) -> ModelT:
        return self[0]

    @override
    def __getattr__(self, item: Any) -> Any:
        try:
            # First, try to get the attribute from the superclass (nn.ModuleList)
            return super().__getattr__(item)
        except AttributeError:
            # If not found in superclass, check if we have any modules
            if len(self) == 0:
                raise AttributeError(
                    f"'{self.__class__.__name__}' object has no attribute '{item}' and contains no modules"
                )

            # Try to get it from the first module
            try:
                return getattr(self._modules[self._get_abs_string_index(0)], item)
            except AttributeError:
                raise AttributeError(f"'{self.__class__.__name__}' object has no attribute '{item}'")


class _ModuleStepFunction:
    """
    This class acts as a bridge between Megatron core's lower-level functional API and PTL's object-oriented API,
        making it possible to use PTL-compatible functions in Megatron core.
    """

    def __init__(self, name: str, is_property: bool = False, includes_self: bool = False):
        self.name = name
        self.is_property = is_property
        self.includes_self = includes_self

    @classmethod
    def from_data_step(cls, module: "pl.LightningModule", step_type: str) -> Optional["_ModuleStepFunction"]:
        for fn_name in [f"{step_type}_data_step", "data_step"]:
            if hasattr(module, fn_name):
                return _ModuleStepFunction(fn_name)

        return None

    @classmethod
    def from_forward_step(cls, module: "pl.LightningModule", step_type: str) -> Optional["_ModuleStepFunction"]:
        from megatron.core import parallel_state

        if parallel_state.is_pipeline_last_stage():
            if not hasattr(module, f"{step_type}_step"):
                raise ValueError(f"LightningModule does not have {step_type}_step method")

            return _ModuleStepFunction(f"{step_type}_step", includes_self=True)

        for fn_name in [f"{step_type}_forward_step", "forward_step"]:
            if hasattr(module, fn_name):
                return _ModuleStepFunction(fn_name, includes_self=True)

        return None

    @classmethod
    def from_loss_reduction(cls, module: "pl.LightningModule", step_type: str) -> Optional["_ModuleStepFunction"]:
        for fn_name in [f"{step_type}_loss_reduction", "loss_reduction"]:
            if hasattr(module, fn_name):
                return _ModuleStepFunction(fn_name, is_property=True)

        return None

    def __call__(self, module: nn.Module):

        attr = getattr(module, self.name)

        if self.is_property:
            if isinstance(getattr(type(module), self.name), property):
                return attr
            else:
                return attr()

        if self.includes_self:

            def wrapped(self, *args):
                return attr(*args)

            return wrapped

        return attr


def getattr_proxy(self, item: Any) -> Any:
    try:
        return super(self.__class__, self).__getattr__(item)
    except AttributeError as e:
        if item == 'module':  ## this is a hacky WAR and may cause misleading error messages
            raise e
        try:
            return getattr(self.module, item)
        except AttributeError:
            raise AttributeError(f"'{self.__class__.__name__}' object has no attribute '{item}'")


class DDP(McoreDDP):
    def __init__(
        self,
        config: TransformerConfig,
        ddp_config: DistributedDataParallelConfig,
        module: torch.nn.Module,
        disable_bucketing: bool = False,
        **kwargs,
    ):
        init_parameters = inspect.signature(McoreDDP.__init__).parameters
        # Updates to the McoreDDP class have removed some parameters, so we need to
        #  filter out any kwargs that are not part of the updated signature, if a new
        #  version of mcore is being used.
        filtered_kwargs = {k: v for k, v in kwargs.items() if k in init_parameters}
        super().__init__(
            config=config,
            ddp_config=ddp_config,
            module=module,
            disable_bucketing=disable_bucketing,
            **filtered_kwargs,
        )

    def state_dict(self, prefix='', keep_vars=False, **kwargs):
        self.module.state_dict(prefix=prefix, keep_vars=keep_vars, **kwargs)

    def __getattr__(self, item: Any) -> Any:
        return getattr_proxy(self, item)


class CallbackConnector:
    """
    A connector for managing and invoking callbacks.

    The CallbackConnector class in the MegatronParallel module
    is used to manage and invoke callbacks during the execution of the model.
    Callbacks are functions that are called at specific stages of the model
    execution, allowing you to hook into the model's operation for logging, debugging, or other purposes.

    The CallbackMethods class defines the names of the callback methods that can be used.

    These methods are:
    - `on_megatron_step_start`
    - `on_megatron_microbatch_start`
    - `on_megatron_microbatch_callback`
    - `on_megatron_microbatch_end`
    - `on_megatron_reduce_microbatches_start`
    - `on_megatron_reduce_microbatches_end`
    - `on_megatron_log_step_end`
    - `on_megatron_step_end`

    Each of these methods corresponds to a specific stage in the model's operation.
    You can define these methods in your callback functions to perform specific actions at these stages.
    There is no need for the class to be a subclass of a specific parent class. As long as the class contains the methods outlined above,
    it can be used as a callback.
    """

    def __init__(self, callbacks=None) -> None:
        self.callbacks = defaultdict(list)
        if callbacks:
            self.add(*callbacks)

    def add(self, *callbacks) -> "CallbackConnector":
        """
        Adds callback functions to the connector.

        Parameters
        ----------
        *callbacks : CallbackT
            One or more callback functions to add.

        Returns
        -------
        CallbackConnector
            The CallbackConnector instance to allow method chaining.
        """
        _pl_callback = None
        try:
            import lightning.pytorch as pl

            _pl_callback = pl.Callback
        except ImportError:
            pass

        megatron_methods = {m for m in dir(CallbackMethods) if m.startswith("on") and not hasattr(_pl_callback, m)}

        for callback in callbacks:
            if isinstance(callback, CallbackConnector):
                # Handle CallbackConnector instance: merge its callbacks
                for event_name, event_callbacks in callback.callbacks.items():
                    self.callbacks[event_name].extend(event_callbacks)
            else:
                for method in megatron_methods:
                    if hasattr(callback, method) and callable(getattr(callback, method)):
                        self.callbacks[method].append(callback)

        return self

    def event(self, name: str, *args, **kwargs) -> None:
        """
        Triggers an event and calls all associated callbacks.

        Parameters
        ----------
        name : str
            The name of the event to trigger.
        *args : Any
            Positional arguments to pass to the callbacks.
        **kwargs : Any
            Keyword arguments to pass to the callbacks.
        """
        for callback in self.callbacks.get(name, []):
            callback_method = getattr(callback, name, None)
            if callable(callback_method):
                # Inspect the callback method to determine accepted arguments
                sig = inspect.signature(callback_method)
                params = sig.parameters.values()

                # Check for *args and **kwargs in the callback method
                accepts_var_args = any(p.kind == p.VAR_POSITIONAL for p in params)
                accepts_var_kwargs = any(p.kind == p.VAR_KEYWORD for p in params)

                if accepts_var_args and accepts_var_kwargs:
                    # If both *args and **kwargs are accepted, pass them directly
                    callback_method(*args, **kwargs)
                elif accepts_var_args:
                    # If only *args is accepted, filter kwargs
                    filtered_kwargs = {k: v for k, v in kwargs.items() if k in sig.parameters}
                    callback_method(*args, **filtered_kwargs)
                elif accepts_var_kwargs:
                    # If only **kwargs is accepted, filter args
                    filtered_args = [
                        arg
                        for arg, param in zip(args, params)
                        if param.kind in (param.POSITIONAL_ONLY, param.POSITIONAL_OR_KEYWORD)
                    ]
                    callback_method(*filtered_args, **kwargs)
                else:
                    # If neither is accepted, filter both args and kwargs
                    filtered_args = [
                        arg
                        for arg, param in zip(args, params)
                        if param.kind in (param.POSITIONAL_ONLY, param.POSITIONAL_OR_KEYWORD)
                    ]
                    filtered_kwargs = {k: v for k, v in kwargs.items() if k in sig.parameters}
                    callback_method(*filtered_args, **filtered_kwargs)

    def transform_event(self, name: str, obj: T, **kwargs) -> T:
        """
        Triggers an event that allows callbacks to transform and return an object.

        This method applies a series of potential transformations to the input object
        by calling registered callbacks. Each callback has the opportunity to modify
        and return a new version of the object.

        Parameters
        ----------
        name : str
            The name of the event to trigger.
        obj : T
            The object to be potentially transformed by callbacks.
        **kwargs : Any
            Additional keyword arguments to pass to the callbacks.

        Returns
        -------
        T
            The potentially transformed object.
        """
        for callback in self.callbacks.get(name, []):
            callback_method = getattr(callback, name, None)
            if callable(callback_method):
                result = callback_method(obj, **kwargs)

                # Update obj if the callback returned a value of the same type
                if result is not None and isinstance(result, type(obj)):
                    obj = result

        return obj

    def __add__(self, other) -> "CallbackConnector":
        """
        Adds another CallbackConnector's callbacks to this one.

        Parameters
        ----------
        other : CallbackConnector
            Another CallbackConnector instance to add.

        Returns
        -------
        CallbackConnector
            A new CallbackConnector instance with combined callbacks.

        Raises
        ------
        ValueError
            If `other` is not an instance of CallbackConnector.
        """
        if not isinstance(other, CallbackConnector):
            raise ValueError("Can only add CallbackConnector instances")
        new_connector = CallbackConnector()
        new_connector.callbacks = defaultdict(list, {**self.callbacks, **other.callbacks})
        return new_connector

    def __iadd__(self, other) -> "CallbackConnector":
        """
        In-place addition of another CallbackConnector's callbacks.

        Parameters
        ----------
        other : CallbackConnector
            Another CallbackConnector instance to add.

        Returns
        -------
        CallbackConnector
            The same CallbackConnector instance with combined callbacks.

        Raises
        ------
        ValueError
            If `other` is not an instance of CallbackConnector.
        """
        if not isinstance(other, CallbackConnector):
            raise ValueError("Can only add CallbackConnector instances")
        for event_name, event_callbacks in other.callbacks.items():
            self.callbacks[event_name].extend(event_callbacks)
        return self

    def __contains__(self, callback_object) -> bool:
        """
        Check if the given callback object is registered in the CallbackConnector.
        If the object has none of the methods of CallbackMethods, it returns True.
        If it has at least one of the methods, it checks if it's inside the CallbackConnector object.

        Args:
            callback_object: The object to check for callback methods.

        Returns
        -------
            bool: True if the callback object is registered, False otherwise.
        """
        # Get all method names from CallbackMethods class
        callback_methods = [
            func
            for func in dir(CallbackMethods)
            if callable(getattr(CallbackMethods, func)) and not func.startswith("__")
        ]

        # Check if the object has any method that's in CallbackMethods
        has_any_callback_method = any(hasattr(callback_object, method) for method in callback_methods)

        # If the object has none of the methods, it's not a callback
        if not has_any_callback_method:
            return True

        # If it has at least one of the methods, check if it's registered in the CallbackConnector
        for event_callbacks in self.callbacks.values():
            if callback_object in event_callbacks:
                return True

        return False


@dataclass
class MegatronStep(Generic[ModelT, DataT]):
    """
    Represents a single step in the Megatron model's training or inference process.

    This class encapsulates all the necessary information and logic for executing
    a single step (forward pass, and optionally backward pass) in the Megatron model.
    It handles data preparation, model execution, and provides utilities for inferring
    batch sizes and sequence lengths.

    Attributes:
        pipeline (MegatronParallel[ModelT]): The Megatron parallel model pipeline.
        data (Union[DataT, Iterator[DataT], List[Iterator[DataT]]]): Input data for the step.
        forward_step_func (Callable): Function to perform the forward step.
        forward_only (bool): If True, only perform forward pass (no backward pass).
        micro_batch_size (Optional[int]): Size of each micro-batch.
        seq_length (Optional[int]): Sequence length for the current step.
        num_microbatches (Optional[int]): Number of micro-batches in this step.
        decoder_seq_length (Optional[int]): Sequence length of decoder (used only in encoder-decoder style models) for the current step.

    Type Parameters:
        ModelT: The type of the model being used.
        DataT: The type of the input data.
    """

    pipeline: MegatronParallel[ModelT]
    data: Union[DataT, Iterator[DataT], List[Iterator[DataT]]]
    forward_step_func: Callable
    forward_only: bool
    micro_batch_size: Optional[int] = None
    seq_length: Optional[int] = None
    num_microbatches: Optional[int] = None
    step_i: Optional[int] = None
    decoder_seq_length: Optional[int] = None

    @classmethod
    def infer(
        cls,
        pipeline: MegatronParallel[ModelT],
        data: DataT,
        forward_step_func: Callable,
        forward_only: bool,
        micro_batch_size: Optional[int] = None,
        seq_length: Optional[int] = None,
        num_microbatches: Optional[int] = None,
        step_i: Optional[int] = None,
    ) -> "MegatronStep[ModelT, DataT]":
        """
        Creates a MegatronStep instance, inferring missing parameters if possible.

        This method attempts to infer the micro_batch_size, seq_length, and num_microbatches
        from the provided data if they are not explicitly specified.

        Args:
            pipeline (MegatronParallel[ModelT]): The Megatron parallel model pipeline.
            data (DataT): Input data for the step.
            forward_step_func (Callable): Function to perform the forward step.
            forward_only (bool): If True, only perform forward pass (no backward pass).
            micro_batch_size (Optional[int]): Size of each micro-batch.
            seq_length (Optional[int]): Sequence length for the current step.
            num_microbatches (Optional[int]): Number of micro-batches in this step.
            step_i (Optional[int]): Step index for the current step.
        Returns:
            MegatronStep[ModelT, DataT]: An instance of MegatronStep with inferred parameters.
        """
        if step_i is None and pipeline.trainer:
            step_i = pipeline.trainer.global_step

        return cls(
            pipeline=pipeline,
            data=data,
            forward_step_func=forward_step_func,
            forward_only=forward_only,
            micro_batch_size=micro_batch_size or cls.infer_micro_batch_size(data),
            seq_length=seq_length or cls.infer_seq_length(data),
            num_microbatches=num_microbatches or cls.infer_num_microbatches(data),
            step_i=step_i,
        )

    def __call__(self) -> List[Any]:
        """
        Executes the Megatron step.

        This method performs the forward (and optionally backward) pass using the
        configured forward_backward_func. It ensures all necessary parameters are set
        before execution.

        Returns:
            List[Any]: The output of the forward_backward_func, typically containing
                       loss values and other relevant information.

        Raises:
            ValueError: If any of num_microbatches, seq_length, or micro_batch_size is not set.
        """
        if self.num_microbatches is None:
            raise ValueError("num_microbatches is not set")

        if self.seq_length is None:
            raise ValueError("seq_length is not set")

        if self.micro_batch_size is None:
            raise ValueError("micro_batch_size is not set")

        data_iterator, seq_length = self.get_data_iterator_and_seq_length()
        seq_length = seq_length or self.seq_length

        return self.forward_backward_func(
            forward_step_func=self.forward_step_func,
            data_iterator=data_iterator,
            model=self.model,
            num_microbatches=self.num_microbatches,
            seq_length=seq_length,
            micro_batch_size=self.micro_batch_size,
            forward_only=self.forward_only,
            decoder_seq_length=self.decoder_seq_length,
        )

    def to_data_iterator_list(
        self, data: Union[DataT, Iterator[DataT], List[Iterator[DataT]]]
    ) -> List[Iterator[DataT]]:
        """
        Converts the provided data into a list of iterators.

        This method is used to convert the input data into a list of iterators that can be used
        for data parallelism in the Megatron model. The input data can be a single data item,
        an iterator, or a list of iterators.

        Args:
            data (Union[DataT, Iterator[DataT], List[Iterator[DataT]]]): The input data to be
                converted into a list of iterators.

        Returns:
            List[Iterator[DataT]]: A list of iterators created from the input data.
        """
        if isinstance(data, Iterator):
            return _make_data_iterator_list(self.model, data)
        elif isinstance(data, list) and all(isinstance(item, Iterator) for item in data):
            # If data is already a list of iterators, return it as is
            return cast(List[Iterator[DataT]], data)

        # For a single data item or any other type, wrap it in an iterator and return as a list
        return cast(List[Iterator[DataT]], [iter([data])])

    @classmethod
    def infer_micro_batch_size(cls, data: DataT) -> Optional[int]:
        """
        Infers the micro-batch size from the input data.

        This method attempts to determine the micro-batch size by examining the first
        dimension of the input data. It handles various data types including Tensors,
        dictionaries, lists, and tuples.

        Args:
            data (DataT): The input data from which to infer the micro-batch size.

        Returns:
            Optional[int]: The inferred micro-batch size, or None if it cannot be determined.
        """
        if isinstance(data, Tensor):
            return data.size(0)
        elif isinstance(data, dict):
            return cls.infer_micro_batch_size(next(iter(data.values())))
        elif isinstance(data, (list, tuple)) and len(data) > 0:
            _tensor: Tensor = data[0]
            return cls.infer_micro_batch_size(_tensor)

        return None

    @classmethod
    def infer_seq_length(cls, data: DataT) -> Optional[int]:
        """
        Infers the sequence length from the input data.

        This method attempts to determine the sequence length by examining the second
        dimension of the input data. It handles various data types including Tensors,
        dictionaries, lists, and tuples.

        Args:
            data (DataT): The input data from which to infer the sequence length.

        Returns:
            Optional[int]: The inferred sequence length, or None if it cannot be determined.
        """
        if isinstance(data, Tensor):
            # TODO: Check if at least 2 dims
            return data.size(1)
        elif isinstance(data, dict):
            return cls.infer_seq_length(next(iter(data.values())))
        elif isinstance(data, (list, tuple)) and len(data) > 0:
            _tensor: Tensor = data[0]
            return cls.infer_seq_length(_tensor)

        return None

    @classmethod
    def infer_num_microbatches(cls, data: DataT) -> Optional[int]:
        """
        Infers the number of micro-batches from the input data.

        Currently, this method assumes a single micro-batch for common data types.
        It may need to be extended for more complex data structures or use cases.

        Args:
            data (DataT): The input data from which to infer the number of micro-batches.

        Returns:
            Optional[int]: The inferred number of micro-batches, or None if it cannot be determined.
        """
        if isinstance(data, (dict, tuple, list, Tensor)):
            return 1

        return None

    @property
    def model(self) -> Union[ModelT, List[ModelT]]:
        """
        Retrieves the model or list of models from the pipeline.

        Returns:
            Union[ModelT, List[ModelT]]: The model or list of models in the pipeline.
        """
        return self.pipeline.pipeline

    @property
    def pl_module(self) -> "pl.LightningModule":
        """
        Retrieves the PyTorch Lightning module from the pipeline.

        Returns:
            pl.LightningModule: The PyTorch Lightning module.
        """
        return self.pipeline.module

    @property
    def trainer(self) -> "pl.Trainer":
        """
        Retrieves the PyTorch Lightning trainer from the pipeline.

        Returns:
            pl.Trainer: The PyTorch Lightning trainer.
        """
        return self.pipeline.trainer

    @functools.cached_property
    def forward_backward_func(self) -> "MegatronStepProtocol":
        """
        Retrieves the forward-backward function for the Megatron model.

        This property uses Megatron's scheduling to get the appropriate
        forward-backward function based on the current configuration.

        Returns:
            MegatronStepProtocol: The function to perform forward and backward passes.
        """
        from megatron.core.pipeline_parallel.schedules import get_forward_backward_func

        return get_forward_backward_func()

    def get_data_iterator_and_seq_length(self) -> Tuple[List[Iterator[DataT]], Optional[int]]:
        """
        Converts the provided data into a list of iterators.

        For finetuning, where sequence length is different for each step, this function also outputs the
        sequence length of the current batch.

        Returns:
            List[Iterator[DataT]]: A list of iterators created from the input data.
        """
        if self.has_global_batch_sampler:
            batch = next(self.data)
            if isinstance(batch, tuple) and len(batch) == 3:
                batch = batch[0]
            # finetuning can have dynamic sequence lengths
            seq_length = batch['tokens'].size(1) if 'tokens' in batch else None
            from nemo.collections.nlp.modules.common.megatron.utils import get_iterator_k_split

            data = get_iterator_k_split(batch, self.num_microbatches, True)
        else:
            data = self.data
            # for pretraining (fixed sequence length), we use seq_length inferred from the data sampler.
            seq_length = None
        return self.to_data_iterator_list(data), seq_length

    @functools.cached_property
    def has_global_batch_sampler(self) -> bool:
        # FIXME: cleanup the following code is here for backwards compatibility with nemo1.
        # The "batch" sampler is a nemo1 sampler. It requires some custom code here to use
        # (if use_global_batch_sampler), by default we shouldn't use this "batch" sampler probably.
        if getattr(self.trainer, "datamodule", None) is not None:
            use_global_batch_sampler = self.trainer.datamodule.data_sampler.dataloader_type == 'batch'
        elif getattr(self.trainer, "predict_dataloaders", None) is not None:
            from nemo.collections.nlp.data.language_modeling.megatron.megatron_batch_samplers import (  # noqa: I001
                MegatronPretrainingBatchSampler,
            )

            # The batch_sampler gets injected into the dataloader by the data_sampler. When doing
            # predict without a datamodule we can look inside the dataloader's batch_sampler to see
            # if it is the nemo1 style sampler that we need to handle specially below.
            use_global_batch_sampler = isinstance(
                self.trainer.predict_dataloaders.batch_sampler, MegatronPretrainingBatchSampler
            )
        else:
            use_global_batch_sampler = False
        return use_global_batch_sampler


class CallbackMethods:
    """
    Defines callback methods for various stages of the Megatron model's execution.

    This class outlines the structure for callbacks that can be implemented to hook into
    different phases of the Megatron model's training or inference process. Each method
    represents a specific point in the execution where custom logic can be inserted.
    """

    def on_megatron_step_start(self, step: MegatronStep) -> MegatronStep:
        """
        Called at the beginning of each Megatron step.

        This method is invoked before any processing of the step begins. It allows for
        any necessary setup or initialization for the step.

        Args:
            step (MegatronStep): The MegatronStep object representing the current step.

        Returns:
            MegatronStep: The potentially modified MegatronStep object.
        """
        ...

    def on_megatron_microbatches_start(self, step: MegatronStep) -> None:
        """
        Called before processing of microbatches begins.

        This method is invoked just before the model starts processing the microbatches
        within a step. It can be used for any preparations needed before microbatch processing.

        Args:
            step (MegatronStep): The MegatronStep object representing the current step.
        """
        ...

    def on_megatron_microbatch_start(
        self,
        step: MegatronStep,
        batch: DataT,
        forward_callback: "MegatronLossReduction",
    ) -> None:
        """
        Called at the start of processing each microbatch.

        This method is invoked before the forward pass of each microbatch. It provides
        access to the current batch data and the loss reduction callback.

        Args:
            step (MegatronStep): The MegatronStep object representing the current step.
            batch (DataT): The current microbatch of data being processed.
            forward_callback (MegatronLossReduction): The callback for loss reduction.
        """
        ...

    def on_megatron_microbatch_end(
        self,
        step: MegatronStep,
        batch: DataT,
        forward_callback: "MegatronLossReduction",
        output: Any,
    ) -> None:
        """
        Called at the end of processing each microbatch.

        This method is invoked after the forward pass of each microbatch. It provides
        access to the processed batch, the loss reduction callback, and the output of the forward pass.

        Args:
            step (MegatronStep): The MegatronStep object representing the current step.
            batch (DataT): The microbatch of data that was processed.
            forward_callback (MegatronLossReduction): The callback for loss reduction.
            output (Any): The output from the forward pass for this microbatch.
        """
        ...

    def on_megatron_microbatches_end(self, step: MegatronStep, microbatch_outputs: List[Any]) -> None:
        """
        Called after all microbatches in a step have been processed.

        This method is invoked once all microbatches within a step have been processed.
        It provides access to the outputs from all microbatches.

        Args:
            step (MegatronStep): The MegatronStep object representing the current step.
            microbatch_outputs (List[Any]): A list of outputs from all processed microbatches.
        """
        ...

    def on_megatron_reduce_microbatches_start(
        self,
        step: MegatronStep,
        microbatch_outputs: List[Any],
    ) -> None:
        """
        Called before the reduction of microbatch outputs begins.

        This method is invoked just before the model starts reducing (e.g., averaging)
        the outputs from all microbatches. It can be used for any preparations needed
        before the reduction process.

        Args:
            step (MegatronStep): The MegatronStep object representing the current step.
            microbatch_outputs (List[Any]): A list of outputs from all processed microbatches.
        """
        ...

    def on_megatron_reduce_microbatches_end(
        self,
        step: MegatronStep,
        microbatch_outputs: List[Any],
        loss_reduction: "MegatronLossReduction",
        reduced: Union[torch.Tensor, Dict[str, torch.Tensor]],
    ) -> None:
        """
        Called after the reduction of microbatch outputs is complete.

        This method is invoked after the model has finished reducing the outputs from
        all microbatches. It provides access to the original microbatch outputs,
        the loss reduction object, and the final reduced output.

        Args:
            step (MegatronStep): The MegatronStep object representing the current step.
            microbatch_outputs (List[Any]): A list of outputs from all processed microbatches.
            loss_reduction (MegatronLossReduction): The object used for loss reduction.
            reduced (Union[torch.Tensor, Dict[str, torch.Tensor]]): The final reduced output.
        """
        ...

    def on_megatron_step_end(
        self,
        step: MegatronStep,
        microbatch_outputs: List[Any],
        reduced: Optional[Union[torch.Tensor, Dict[str, torch.Tensor]]] = None,
    ) -> None:
        """
        Called at the end of each Megatron step.

        This method is invoked after all processing for a step is complete. It provides
        access to the outputs from all microbatches and the final reduced output (if available).

        Args:
            step (MegatronStep): The MegatronStep object representing the current step.
            microbatch_outputs (List[Any]): A list of outputs from all processed microbatches.
            reduced (Optional[Union[torch.Tensor, Dict[str, torch.Tensor]]]): The final reduced
                output, if available. This may be None for certain configurations or pipeline stages.
        """
        ...


ReductionT = TypeVar("ReductionT")


class MegatronLossReduction(nn.Module, Generic[DataT, ReductionT]):
    def __init__(self) -> None:
        super(MegatronLossReduction, self).__init__()
        self.batch = None
        self.register_forward_pre_hook(self._pre_forward_hook)

    def setup(self, batch) -> None:
        self.batch = batch

    def _pre_forward_hook(self, module, x):
        return (self.batch,) + x

    def forward(self, batch: DataT, forward_out: torch.Tensor) -> Tuple[torch.Tensor, ReductionT]:
        raise NotImplementedError("Must be implemented by subclass.")

    @abc.abstractmethod
    def reduce(self, losses_reduced_per_micro_batch: Sequence[ReductionT]) -> torch.Tensor:
        raise NotImplementedError("Must be implemented by subclass.")


@runtime_checkable
class MegatronCallbackProtocol(Protocol):
    def __call__(self, tensor: torch.Tensor) -> Tuple[torch.Tensor, Dict[str, torch.Tensor]]: ...


@runtime_checkable
class MegatronStepProtocol(Protocol):
    def __call__(
        self,
        *,
        forward_step_func,
        data_iterator: Union[Iterator, List[Iterator]],
        model: Union[torch.nn.Module, List[torch.nn.Module]],
        num_microbatches: int,
        seq_length: int,
        micro_batch_size: int,
        decoder_seq_length: Optional[int] = None,
        forward_only: bool = False,
        collect_non_loss_data: bool = False,
    ) -> list: ...


def _calc_number_of_params(model: List[nn.Module]) -> int:
    assert isinstance(model, list)

    return sum([sum([p.nelement() for p in model_module.parameters()]) for model_module in model])


def _calc_number_of_trainable_params(model: List[nn.Module]) -> int:
    assert isinstance(model, list)

    return sum([sum([p.numel() for p in model_module.parameters() if p.requires_grad]) for model_module in model])


def is_list_of_iterators(var) -> bool:
    if not isinstance(var, list):
        return False

    return all(isinstance(item, collections.abc.Iterator) for item in var)


def _make_data_iterator_list(model, data_iterator: Iterator) -> List[Iterator]:
    """Convert data iterator into form expected by Megatron.

    With interleaved pipeline parallelism, Megatron expects a
    list of one data iterator per model chunk. Each model
    chunk independently gets data from its data iterator, so
    we need to interact with the data iterator multiple times
    for each microbatch step. Instead of incorporating this
    logic into the data loader, we cache the iterator's output
    to the first model chunk and reuse it in the other model
    chunks.
    """
    if not isinstance(model, list) or len(model) == 1:
        return data_iterator  # TODO @tmoon: Remove
        # TODO @tmoon: Use once available in Megatron-LM
        # return DataIteratorList([data_iterator])

    class CachingIterator:
        """Iterator wrapper that caches values."""

        class Proxy:
            """Returns values from caching iterator wrapper.

            Assumed to never advance past the caching iterator.
            """

            def __init__(self):
                self.cache = queue.Queue()

            def __iter__(self):
                return self

            def __next__(self):
                return self.cache.get_nowait()

        def __init__(self, iterator: Iterator):
            self.iterator = iterator
            self.proxies = []

        def make_proxy(self):
            self.proxies.append(CachingIterator.Proxy())
            return self.proxies[-1]

        def __iter__(self):
            return self

        def __next__(self):
            val = next(self.iterator)
            for proxy in self.proxies:
                proxy.cache.put(val)
            return val

    # Make list of iterator wrappers
    iters = [CachingIterator(data_iterator)]
    while len(iters) < len(model):
        iters.append(iters[0].make_proxy())
    return iters  # TODO @tmoon: Remove
    # TODO @tmoon: Use once available in Megatron-LM
    # return DataIteratorList(iters)


class MaskedTokenLossReduction(MegatronLossReduction):
    def __init__(self, validation_step: bool = False, val_drop_last: bool = True) -> None:
        super().__init__()
        self.validation_step = validation_step
        self.val_drop_last = val_drop_last

    def forward(
        self, batch: Dict[str, torch.Tensor], forward_out: torch.Tensor
    ) -> Tuple[torch.Tensor, Dict[str, torch.Tensor]]:
        """Taken from:
        https://github.com/NVIDIA/NeMo/blob/main/nemo/collections/nlp/models/language_modeling/megatron_gpt_model.py#L951-L976 .
        """
        from megatron.core import parallel_state

        from nemo.collections.nlp.modules.common.megatron.utils import average_losses_across_data_parallel_group

        # neva returns (logits, loss_mask)
        if isinstance(forward_out, tuple):
            forward_out, loss_mask = forward_out
            batch["loss_mask"] = loss_mask
        cp_size = parallel_state.get_context_parallel_world_size()
        if cp_size == 1:
            loss_for_ub = masked_token_loss(forward_out, batch["loss_mask"])
        else:
            loss_for_ub = masked_token_loss_context_parallel(
                forward_out, batch["loss_mask"], batch['num_valid_tokens_in_ub']
            )

        if self.validation_step and not self.val_drop_last:
            num_valid_tokens_in_ub = batch["loss_mask"].sum()
            if loss_for_ub.isnan():
                assert batch["loss_mask"].count_nonzero() == 0, "Got NaN loss with non-empty input"
                loss_sum_for_ub = torch.zeros_like(num_valid_tokens_in_ub)
            else:
                loss_sum_for_ub = num_valid_tokens_in_ub * loss_for_ub

            loss_sum_and_ub_size_all_gpu = torch.cat(
                [
                    loss_sum_for_ub.clone().detach().view(1),
                    torch.tensor([num_valid_tokens_in_ub], device=torch.cuda.current_device()).clone().detach(),
                ]
            )
            torch.distributed.all_reduce(loss_sum_and_ub_size_all_gpu, group=parallel_state.get_data_parallel_group())
            return loss_for_ub * cp_size, {"loss_sum_and_ub_size": loss_sum_and_ub_size_all_gpu}

        reduced_loss = average_losses_across_data_parallel_group([loss_for_ub])
        return loss_for_ub * cp_size, {"avg": reduced_loss}

    def reduce(self, losses_reduced_per_micro_batch) -> torch.Tensor:
        """Taken from: https://github.com/NVIDIA/NeMo/blob/main/nemo/collections/nlp/models/language_modeling/megatron_gpt_model.py#L535-L552 ."""
        if losses_reduced_per_micro_batch:
            if "avg" in losses_reduced_per_micro_batch[0]:
                loss_tensors_list = [loss_reduced["avg"] for loss_reduced in losses_reduced_per_micro_batch]
                loss_tensor = torch.concat(loss_tensors_list)

                return loss_tensor.mean()

            # Get the total loss since micro batches sizes are not uniform
            loss_sum_tensors_list: List[torch.Tensor] = [
                loss_sum["loss_sum_and_ub_size"]
                for loss_sum in losses_reduced_per_micro_batch
                if loss_sum["loss_sum_and_ub_size"][1] > 0
            ]
            loss_sum = (
                torch.vstack(loss_sum_tensors_list).sum(dim=0)
                if len(loss_sum_tensors_list) > 0
                else torch.tensor([0.0, 0.0], device=torch.cuda.current_device())
            )
            return loss_sum

        return torch.tensor(0.0, device=torch.cuda.current_device())


class MaskedTokenLossReductionWithLossMask(MaskedTokenLossReduction):
    def forward(
        self,
        batch: Dict[str, torch.Tensor],
        forward_out: Tuple[torch.Tensor, torch.Tensor],
    ) -> Tuple[torch.Tensor, Dict[str, torch.Tensor]]:
        # expecting returns (token_level_loss, loss_mask)
        forward_out, loss_mask = forward_out
        batch["loss_mask"] = loss_mask

        return super().forward(batch, forward_out)


def masked_token_loss(tensor: Tensor, mask: Tensor):
    """
    The function takes as input per-token loss and masks non-required values.
    """
    losses = tensor.float()
    loss_mask = mask.view(-1).float()
    num_valid_tokens = loss_mask.sum()
    if num_valid_tokens < 0.5:  # no valid tokens
        num_valid_tokens += 1.0
    loss = torch.sum(losses.view(-1) * loss_mask) / num_valid_tokens  # sequence level nll

    return loss


def masked_token_loss_context_parallel(tensor: Tensor, mask: Tensor, num_valid_tokens_in_ub: int):
    """
    masked token loss for CP > 1 as a separate function for readability.
    """
    from megatron.core import parallel_state

    losses = tensor.float()
    loss_mask = mask.view(-1).float()
    if num_valid_tokens_in_ub is None:
        num_valid_tokens_in_ub = loss_mask.sum()
    if num_valid_tokens_in_ub < 0.5:  # no valid tokens
        num_valid_tokens_in_ub += 1.0
    loss = torch.sum(losses.view(-1) * loss_mask) / num_valid_tokens_in_ub  # sequence level nll
    torch.distributed.all_reduce(loss, group=parallel_state.get_context_parallel_group())

    return loss


@contextmanager
def moe_loss_tracker_ctx():
    from megatron.core.transformer.moe.moe_utils import (
        clear_aux_losses_tracker,
        reduce_aux_losses_tracker_across_ranks,
    )

    reduce_aux_losses_tracker_across_ranks()
    try:
        yield
    finally:
        clear_aux_losses_tracker()


@torch.no_grad()
def aggregate_moe_loss_stats(loss_scale=1.0):
    with moe_loss_tracker_ctx():
        tracker = parallel_state.get_moe_layer_wise_logging_tracker()
        aux_losses = {k: v['values'].float() * loss_scale for k, v in tracker.items()}
        total_loss_dict = {}
        for name, loss_list in aux_losses.items():
            if name not in total_loss_dict:
                total_loss_dict[name] = 0
            total_loss_dict[name] += loss_list.mean().item()
        return total_loss_dict<|MERGE_RESOLUTION|>--- conflicted
+++ resolved
@@ -527,13 +527,7 @@
         from megatron.core.tensor_parallel.layers import set_defaults_if_not_set_tensor_model_parallel_attributes
 
         for model_module in self:
-<<<<<<< HEAD
-            # if not self._cpu:
-            #     model_module.cuda(torch.cuda.current_device())
-            if not self._cpu and not self.ddp_config.use_custom_fsdp:
-=======
             if not self._cpu and (not HAVE_CUSTOM_FSDP or not self.ddp_config.use_custom_fsdp):
->>>>>>> 066e4b4f
                 # If Megatron FSDP is enabled, we don't need to move the model to GPU here to avoid GPU OOM.
                 model_module.cuda(torch.cuda.current_device())
 
@@ -692,7 +686,6 @@
     def force_param_sync(self):
         for model in self:
             model_chunk = model.module
-            print(model.module)
             assert isinstance(model_chunk, DDP) or isinstance(model_chunk, FullyShardedDataParallel)
             model_chunk.start_param_sync(force_sync=True)
 
