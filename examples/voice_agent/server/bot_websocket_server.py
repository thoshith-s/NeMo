--- conflicted
+++ resolved
@@ -30,18 +30,11 @@
 from pipecat.processors.aggregators.openai_llm_context import OpenAILLMContext
 from pipecat.processors.frameworks.rtvi import RTVIAction, RTVIConfig, RTVIProcessor
 from pipecat.serializers.protobuf import ProtobufFrameSerializer
-
-<<<<<<< HEAD
 from nemo.agents.voice_agent.pipecat.services.nemo.audio_logger import AudioLogger
-from nemo.agents.voice_agent.pipecat.services.nemo.diar import NeMoDiarInputParams, NemoDiarService
-from nemo.agents.voice_agent.pipecat.services.nemo.llm import get_llm_service_from_config
-from nemo.agents.voice_agent.pipecat.services.nemo.stt import NeMoSTTInputParams, NemoSTTService
-=======
 from nemo.agents.voice_agent.pipecat.processors.frameworks.rtvi import RTVIObserver
 from nemo.agents.voice_agent.pipecat.services.nemo.diar import NemoDiarService
 from nemo.agents.voice_agent.pipecat.services.nemo.llm import get_llm_service_from_config
 from nemo.agents.voice_agent.pipecat.services.nemo.stt import NemoSTTService
->>>>>>> 49b7d841
 from nemo.agents.voice_agent.pipecat.services.nemo.tts import KokoroTTSService, NeMoFastPitchHiFiGANTTSService
 from nemo.agents.voice_agent.pipecat.services.nemo.turn_taking import NeMoTurnTakingService
 from nemo.agents.voice_agent.pipecat.transports.network.websocket_server import (
@@ -227,11 +220,8 @@
             device=TTS_DEVICE,
             text_aggregator=text_aggregator,
             think_tokens=TTS_THINK_TOKENS,
-<<<<<<< HEAD
             record_audio_data=RECORD_AUDIO_DATA,
             audio_logger=audio_logger,
-=======
->>>>>>> 49b7d841
         )
     elif TTS_TYPE == "kokoro":
         tts = KokoroTTSService(
@@ -240,11 +230,8 @@
             speed=config_manager.server_config.tts.speed,
             text_aggregator=text_aggregator,
             think_tokens=TTS_THINK_TOKENS,
-<<<<<<< HEAD
             record_audio_data=RECORD_AUDIO_DATA,
             audio_logger=audio_logger,
-=======
->>>>>>> 49b7d841
         )
     else:
         raise ValueError(f"Invalid TTS type: {TTS_TYPE}")
