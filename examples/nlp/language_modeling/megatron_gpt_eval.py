--- conflicted
+++ resolved
@@ -223,15 +223,11 @@
             pretrained_cfg.activations_checkpoint_granularity = None
             pretrained_cfg.activations_checkpoint_method = None
             pretrained_cfg.precision = trainer.precision
-<<<<<<< HEAD
-        model = model_class.restore_from(
-=======
             if trainer.precision == "16":
                 pretrained_cfg.megatron_amp_O2 = False
             elif trainer.precision in ['bf16', 'bf16-mixed'] and cfg.get('megatron_amp_O2', False):
                 pretrained_cfg.megatron_amp_O2 = True
         model = MegatronGPTModel.restore_from(
->>>>>>> 226a0c2d
             restore_path=cfg.gpt_model_file,
             trainer=trainer,
             override_config_path=pretrained_cfg,
