--- conflicted
+++ resolved
@@ -66,7 +66,7 @@
     logging.info("\n\n************** Experiment configuration ***********")
     logging.info(f'\n{OmegaConf.to_yaml(cfg)}')
 
-    megatron_amp_O2 = cfg.model.get('megatron_amp_O2', False)
+    megatron_amp_o2 = cfg.model.get('megatron_amp_O2', False)
     with_distributed_adam = cfg.model.optim.get('name') == 'distributed_fused_adam'
 
     plugins = []
@@ -87,11 +87,7 @@
             plugin_precision = '16-mixed'
         else:
             plugin_precision = 'bf16-mixed'
-<<<<<<< HEAD
-        if megatron_amp_O2 and not with_distributed_adam:
-=======
         if megatron_amp_o2 and not with_distributed_adam:
->>>>>>> 0e983db7
             plugins.append(MegatronHalfPrecisionPlugin(precision=plugin_precision, device='cuda', scaler=scaler))
         else:
             plugins.append(PipelineMixedPrecisionPlugin(precision=plugin_precision, device='cuda', scaler=scaler))
