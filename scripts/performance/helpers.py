# Copyright (c) 2025, NVIDIA CORPORATION.  All rights reserved.
#
# Licensed under the Apache License, Version 2.0 (the "License");
# you may not use this file except in compliance with the License.
# You may obtain a copy of the License at
#
#     http://www.apache.org/licenses/LICENSE-2.0
#
# Unless required by applicable law or agreed to in writing, software
# distributed under the License is distributed on an "AS IS" BASIS,
# WITHOUT WARRANTIES OR CONDITIONS OF ANY KIND, either express or implied.
# See the License for the specific language governing permissions and
# limitations under the License.

import os
from pathlib import Path
from typing import List, Optional

import nemo_run as run
import pandas as pd
from numpy import nan
import nemo.lightning as nl

from nemo.collections.llm.gpt.data.mock import MockDataModule
from nemo.collections.llm.recipes.precision.mixed_precision import (
    bf16_with_fp8_current_scaling_mixed,
    bf16_with_fp8_mixed,
    bf16_with_fp8_subchannel_scaling_mixed,
    bf16_with_mxfp8_mixed,
)
from nemo.lightning.pytorch.callbacks.flops_callback import FLOPsMeasurementCallback
from nemo.lightning.pytorch.callbacks.model_checkpoint import ModelCheckpoint
from nemo.lightning import AutoResume
from nemo.utils import logging

from .utils import get_comm_overlap_callback_idx


def get_csv_configs(gpu: str, task: str, model_name: str, model_size: str, args) -> pd.DataFrame:
    """
    Get recommended configs tuned for performance from a csv file.
    User (command line) provided args override the recommended configs.
    """
    script_dir = str(Path(__file__).parent.absolute())
    recommended_configs_csv = os.path.join(script_dir, "recommended_model_configs", f"model_configs_{gpu}.csv")
    logging.info(f"Using {recommended_configs_csv} for loading default recommended model configs")

    config_df = pd.DataFrame()
    if os.path.isfile(recommended_configs_csv):
        df = pd.read_csv(recommended_configs_csv)
        config_df = df[
            (df["task"] == task)
            & (df["model"] == model_name)
            & (df["size"] == model_size)
            & (df["dtype"] == args.compute_dtype)
            & (args.num_gpus is None or df['num_gpus'] == args.num_gpus)
        ]
        config_df = config_df.replace({nan: None})
        if len(config_df) == 0:
            logging.warning(f"Missing performance configs for {task}-{model_name}-{model_size}-{args.compute_dtype}")
            logging.warning("Make sure you provide all necessary arguments in the command line")

    config = config_df.to_dict(orient='records')[0] if len(config_df) > 0 else {}

    return config


def get_user_configs(gpu: str, task: str, model_name: str, model_size: str, args) -> List[int]:
    """
    Choose recommended configs tuned for performance from a csv file if available.
    User (command line) provided args override the recommended configs.

    NOTE: pre-train and PEFT recommended configs available for H100 and B200.

    Args:
        gpu (str): target GPU machine for experiment. Options- ['h100', 'b200']
        task (str): experiment task. Options- ['pre_train', 'sft', 'lora']
        model_name (str): target model for experiment. E.g.: 'llama3', 'mixtral'
        model_size (str): size of target model. E.g.: '8b' (for llama3)
    """
    config = get_csv_configs(gpu.lower(), task, model_name, model_size, args)

    if gpu.lower() == "gb200" and args.gpus_per_node > 4:
        args.gpus_per_node = 4
        logging.warning("GB200 has 4 GPUs per node. Setting gpus_per_node to 4.")
    num_gpus = config.get("num_gpus") if args.num_gpus is None else args.num_gpus
    num_nodes = -(num_gpus // -args.gpus_per_node)  # ceil division
    mbs = config.get("mbs") if args.micro_batch_size is None else args.micro_batch_size
    gbs = config.get("gbs") if args.global_batch_size is None else args.global_batch_size
    tp_size = config.get("tp_size") if args.tensor_parallel_size is None else args.tensor_parallel_size
    pp_size = config.get("pp_size") if args.pipeline_parallel_size is None else args.pipeline_parallel_size
    cp_size = config.get("cp_size") if args.context_parallel_size is None else args.context_parallel_size
    ep_size = config.get("ep_size") if args.expert_parallel_size is None else args.expert_parallel_size
    vp_size = args.virtual_pipeline_parallel_size
    vp_size = config.get("vp_size") if vp_size is None else vp_size
    etp_size = args.expert_tensor_parallel_size
    etp_size = config.get("etp_size") if etp_size is None else etp_size

    enable_cuda_graphs = config.get("cuda_graphs") if args.cuda_graphs is None else args.cuda_graphs
    enable_cuda_graphs = False if enable_cuda_graphs is None else bool(int(enable_cuda_graphs))

    num_layers = args.num_layers
    hidden_size = args.hidden_size

    use_mcore_fsdp = config.get("use_mcore_fsdp") if args.use_mcore_fsdp is None else args.use_mcore_fsdp
    use_mcore_fsdp = False if use_mcore_fsdp is None else bool(int(use_mcore_fsdp))

    recompute_layers = config.get("recompute_layers") if args.recompute_layers is None else args.recompute_layers
    recompute_layers = 0 if recompute_layers is None else int(recompute_layers)
    activation_offload_layers = (
        config.get("activation_offload_layers")
        if args.activation_offload_layers is None
        else args.activation_offload_layers
    )
    activation_offload_layers = 0 if activation_offload_layers is None else int(activation_offload_layers)

    if args.recompute_modules is not None:
        recompute_modules = args.recompute_modules
        assert isinstance(recompute_modules, list), "recompute_modules must be a list"
    elif config.get("recompute_modules") is not None:
        recompute_modules = config.get("recompute_modules").split('/')
    else:
        recompute_modules = None

<<<<<<< HEAD
    kwargs = num_nodes, mbs, gbs, tp_size, pp_size, cp_size, vp_size, ep_size, num_layers, hidden_size, etp_size
=======
    keep_fsdp_fp8_transpose_cache = (
        config.get("keep_fsdp_fp8_transpose_cache")
        if args.keep_fsdp_fp8_transpose_cache is None
        else args.keep_fsdp_fp8_transpose_cache
    )
    keep_fsdp_fp8_transpose_cache = (
        False if keep_fsdp_fp8_transpose_cache is None else bool(int(keep_fsdp_fp8_transpose_cache))
    )

    use_user_buffer_registration = (
        config.get("use_user_buffer_registration")
        if args.use_user_buffer_registration is None
        else args.use_user_buffer_registration
    )
    use_user_buffer_registration = (
        False if use_user_buffer_registration is None else bool(int(use_user_buffer_registration))
    )

    use_sharp = config.get("use_sharp") if args.use_sharp is None else args.use_sharp
    use_sharp = False if use_sharp is None else bool(int(use_sharp))

    kwargs = num_nodes, mbs, gbs, tp_size, pp_size, cp_size, vp_size, ep_size, etp_size
>>>>>>> 1f7ce26b
    kwargs = [int(arg) if arg is not None else arg for arg in kwargs]
    kwargs += [
        enable_cuda_graphs,
        use_mcore_fsdp,
        recompute_layers,
        activation_offload_layers,
        recompute_modules,
        keep_fsdp_fp8_transpose_cache,
        use_user_buffer_registration,
        use_sharp,
    ]

    # print the received arguments for users to debug
    logging.info("Received model parallel configs: ")
    logging.info(f"{num_nodes=}")
    logging.info(f"num_gpus_per_node={args.gpus_per_node}")
    logging.info(f"{mbs=}")
    logging.info(f"{gbs=}")
    logging.info(f"{tp_size=}")
    logging.info(f"{pp_size=}")
    logging.info(f"{cp_size=}")
    logging.info(f"{vp_size=}")
    logging.info(f"{ep_size=}")
    logging.info(f"{etp_size=}")
    logging.info(f"{enable_cuda_graphs=}")
    logging.info(f"{use_mcore_fsdp=}")
    logging.info(f"{recompute_layers=}")
    logging.info(f"{activation_offload_layers=}")
    logging.info(f"{recompute_modules=}")
    logging.info(f"{keep_fsdp_fp8_transpose_cache=}")
    logging.info(f"{use_user_buffer_registration=}")
    logging.info(f"{use_sharp=}")

    return kwargs


def set_mcore_fsdp_configs(recipe, comm_overlap_callback_idx: int | None, tp_size: int | None):
    """
    Set Mcore FSDP related configs.
    """
    recipe.model.config.init_model_with_meta_device = True
    recipe.trainer.strategy.fsdp = "megatron"
    recipe.trainer.strategy.ddp.data_parallel_sharding_strategy = "optim_grads_params"
    # At fp32 gradient, `recipe.trainer.strategy.ddp.gradient_reduce_div_fusion` is used for fusion
    if recipe.trainer.plugins.grad_reduce_in_fp32:
        recipe.trainer.strategy.ddp.average_in_collective = False
    recipe.trainer.strategy.ddp.keep_fp8_transpose_cache_when_using_custom_fsdp = False
    recipe.model.config.gradient_accumulation_fusion = False
    if (
        comm_overlap_callback_idx is not None
        and recipe.trainer.callbacks[comm_overlap_callback_idx].defer_embedding_wgrad_compute
    ):
        logging.warning("Disabling deferring embedding wgrad compute because it cannot work with FSDP together.")
        recipe.trainer.callbacks[comm_overlap_callback_idx].defer_embedding_wgrad_compute = False

    return recipe


def set_precision_configs(recipe, compute_dtype: str, fp8_recipe: str | None = None):
    """
    Set precision related configs.
    """
    if compute_dtype is None:
        return recipe

    if compute_dtype.lower() == "bf16":
        recipe.optim.config.use_precision_aware_optimizer = True

    if compute_dtype is not None and compute_dtype.lower() == "fp8":
        if fp8_recipe is None:
            fp8_recipe = "ds"
        if fp8_recipe.lower() == "ds":
            recipe.trainer.plugins = bf16_with_fp8_mixed()
        elif fp8_recipe.lower() == "cs":
            recipe.trainer.plugins = bf16_with_fp8_current_scaling_mixed()
            # disable first/last layer bf16 for benchmarking
            recipe.trainer.plugins.first_last_layers_bf16 = False
        elif fp8_recipe.lower() == "mxfp8":
            recipe.trainer.plugins = bf16_with_mxfp8_mixed()
        elif fp8_recipe.lower() == "ss":
            recipe.trainer.plugins = bf16_with_fp8_subchannel_scaling_mixed()

    recipe.trainer.plugins.grad_reduce_in_fp32 = False

    # Enable reuse_grad_buf_for_mxfp8_param_ag for MXFP8 and disable AG overlap
    # because it is not supported with reuse_grad_buf_for_mxfp8_param_ag
    if compute_dtype.lower() == "fp8" and fp8_recipe.lower() == "mxfp8":
        recipe.trainer.strategy.ddp.reuse_grad_buf_for_mxfp8_param_ag = True
        recipe.optim.config.reuse_grad_buf_for_mxfp8_param_ag = True
        comm_overlap_callback_idx = get_comm_overlap_callback_idx(recipe.trainer.callbacks)
        if comm_overlap_callback_idx is not None:
            recipe.trainer.callbacks[comm_overlap_callback_idx].overlap_param_gather = False
        logging.warning(
            "When using MXFP8, to reduce memory usage, we use reuse_grad_buf_for_mxfp8_param_ag. "
            "Disabling AG overlap because it is not supported with reuse_grad_buf_for_mxfp8_param_ag."
        )

    return recipe


def set_recompute_configs(
    recipe,
    recompute_layers: int,
    activation_offload_layers: int,
    recompute_modules: Optional[List[str]],
):
    """
    Set activation recomputing and offloading related configs.
    """
    if recompute_layers > 0:
        recipe.model.config.recompute_granularity = "full"
        recipe.model.config.recompute_method = "block"
        recipe.model.config.recompute_num_layers = recompute_layers

    # Activation cpu offloading
    if activation_offload_layers > 0:
        recipe.model.config.cpu_offloading = True
        recipe.model.config.cpu_offloading_weights = False
        recipe.model.config.cpu_offloading_num_layers = activation_offload_layers

    # Activation recompute configs
    if recompute_modules is not None:
        recipe.model.config.recompute_modules = recompute_modules
        assert (
            recipe.model.config.recompute_granularity == "selective"
        ), "recompute_granularity must be selective when recompute_modules is provided"
        assert (
            recipe.model.config.recompute_num_layers is None
        ), "recompute_num_layers must be None when recompute_modules is provided"

    return recipe


def set_cuda_graph_configs(recipe, enable_cuda_graphs: bool, task: str):
    """
    Set CUDA graph related configs.
    """
    recipe.model.config.enable_cuda_graph = enable_cuda_graphs
    recipe.trainer.strategy.use_te_rng_tracker = enable_cuda_graphs
    if (
        task in ["none", "lora"]
        and hasattr(recipe.data, "packed_sequence_specs")
        and recipe.data.packed_sequence_specs is not None
    ):
        recipe.data.packed_sequence_specs.pad_cu_seqlens = enable_cuda_graphs

    return recipe


def set_perf_optimization_configs(
    recipe,
    use_mcore_fsdp: bool,
    enable_cuda_graphs: bool,
    task: str,
    tp_size: int | None,
    compute_dtype: str,
    fp8_recipe: str | None,
    recompute_layers: int,
    activation_offload_layers: int,
    recompute_modules: Optional[List[str]],
    use_fsdp_double_buffer: Optional[bool] = None,
    use_user_buffer_registration: Optional[bool] = None,
    use_sharp: Optional[bool] = None,
    keep_fsdp_fp8_transpose_cache: Optional[bool] = None,
):
    """
    Set performance optimization related configs.
    """
    # enable cross entropy fusion with TE kernel
    recipe.model.config.cross_entropy_fusion_impl = "te"

    if use_fsdp_double_buffer:
        assert use_mcore_fsdp == True, "use_fsdp_double_buffer requires use_mcore_fsdp to be True"

    if use_mcore_fsdp and enable_cuda_graphs:
        logging.warning("Currently, cuda graphs are not supported with FSDP. Disabling cuda graphs.")
        enable_cuda_graphs = False
    recipe = set_cuda_graph_configs(recipe, enable_cuda_graphs, task)

    if use_mcore_fsdp:
        comm_overlap_callback_idx = get_comm_overlap_callback_idx(recipe.trainer.callbacks)
        recipe = set_mcore_fsdp_configs(recipe, comm_overlap_callback_idx, tp_size)

    recipe = set_precision_configs(recipe, compute_dtype, fp8_recipe)

    recipe = set_recompute_configs(recipe, recompute_layers, activation_offload_layers, recompute_modules)

    recipe.trainer.strategy.use_sharp = bool(use_sharp)

    is_ddp_obj = hasattr(recipe.trainer.strategy, "ddp") and not isinstance(recipe.trainer.strategy.ddp, str)
    if use_user_buffer_registration and not is_ddp_obj:
        logging.warning("DDP is not configured. Cannot use user buffer registration.")
    if is_ddp_obj:
        # Disable local gradient checker at non-debugging mode
        recipe.trainer.strategy.ddp.check_for_nan_in_grad = False
        recipe.trainer.strategy.ddp.check_for_large_grads = False
        recipe.trainer.strategy.ddp.nccl_ub = bool(use_user_buffer_registration)
        recipe.trainer.strategy.ddp.fsdp_double_buffer = bool(use_fsdp_double_buffer)
        recipe.trainer.strategy.ddp.keep_fp8_transpose_cache_when_using_custom_fsdp = bool(
            keep_fsdp_fp8_transpose_cache
        )

    return recipe


def set_primary_perf_configs(
    recipe,
    task: str,
    num_nodes: int,
    num_gpus_per_node: int,
    mbs: int,
    gbs: int,
    max_steps: int,
    tp_size: int,
    pp_size: int,
    cp_size: int,
    vp_size: int,
    ep_size: int,
    num_layers: Optional[int] = None,
    hidden_size: Optional[int] = None,
    etp_size: Optional[int] = None,
    enable_cuda_graphs: bool = False,
    use_mcore_fsdp: bool = False,
    use_user_buffer_registration: bool = False,
    use_sharp: bool = False,
    recompute_layers: int = 0,
    activation_offload_layers: int = 0,
    compute_dtype: str = None,
    fp8_recipe: str = None,
    recompute_modules: Optional[List[str]] = None,
    nccl_communicator_config_path: str = None,
<<<<<<< HEAD
    save_checkpoint: Optional[bool] = False,
    load_checkpoint_path: Optional[str] = None,
=======
    keep_fsdp_fp8_transpose_cache: Optional[bool] = None,
>>>>>>> 1f7ce26b
):
    """Set experiment configs we usually tune for performance of all models."""
    # nemo.lightning.Trainer configs
    recipe.trainer.num_nodes = num_nodes
    recipe.trainer.devices = num_gpus_per_node
    recipe.trainer.max_steps = max_steps

    recipe.trainer.val_check_interval = max_steps
    recipe.trainer.limit_val_batches = 0

    # lightning.pytorch.LightningDataModule configs
    recipe.data.micro_batch_size = mbs
    recipe.data.global_batch_size = gbs
    if recipe.data.__fn_or_cls__ == MockDataModule:
        recipe.data.num_train_samples = max_steps * gbs  # ensure only 1 epoch for whole run

    # parallelism configs
    recipe.trainer.strategy.tensor_model_parallel_size = tp_size
    recipe.trainer.strategy.pipeline_model_parallel_size = pp_size
    recipe.trainer.strategy.context_parallel_size = cp_size
    recipe.trainer.strategy.virtual_pipeline_model_parallel_size = None if vp_size == 1 else vp_size
    recipe.trainer.strategy.expert_model_parallel_size = ep_size
    recipe.trainer.strategy.expert_tensor_parallel_size = etp_size
    recipe.trainer.strategy.sequence_parallel = bool(tp_size > 1)
    if num_layers:
        recipe.model.config.num_layers = num_layers
    if hidden_size:
        recipe.model.config.hidden_size = hidden_size
    if nccl_communicator_config_path is not None:
        recipe.trainer.strategy.nccl_communicator_config_path = nccl_communicator_config_path

    # callback configs
    comm_overlap_callback_idx = get_comm_overlap_callback_idx(recipe.trainer.callbacks)
    dp_size = (num_nodes * num_gpus_per_node) / (tp_size * pp_size * cp_size)
    if comm_overlap_callback_idx is not None:
        # WARNING: If True, checkpointing (if enabled) might not work
        recipe.trainer.callbacks[comm_overlap_callback_idx].overlap_param_gather_with_optimizer_step = bool(
            dp_size > 1 and pp_size > 1 and vp_size and vp_size > 1
        )

    recipe = set_perf_optimization_configs(
        recipe=recipe,
        use_mcore_fsdp=use_mcore_fsdp,
        enable_cuda_graphs=enable_cuda_graphs,
        task=task,
        tp_size=tp_size,
        compute_dtype=compute_dtype,
        fp8_recipe=fp8_recipe,
        recompute_layers=recompute_layers,
        activation_offload_layers=activation_offload_layers,
        recompute_modules=recompute_modules,
        use_fsdp_double_buffer=use_fsdp_double_buffer,
        use_user_buffer_registration=use_user_buffer_registration,
        use_sharp=use_sharp,
        keep_fsdp_fp8_transpose_cache=keep_fsdp_fp8_transpose_cache,
    )

    recipe.trainer.enable_checkpointing = save_checkpoint
    recipe.trainer.val_check_interval = max_steps

    if recipe.trainer.enable_checkpointing or load_checkpoint_path is not None:
        recipe.trainer.callbacks[comm_overlap_callback_idx].overlap_param_gather_with_optimizer_step = False

    if load_checkpoint_path is not None:
        recipe.resume = run.Config(
            AutoResume,
            resume_if_exists=True,
            resume_ignore_no_checkpoint=False,
            restore_config=run.Config(
                nl.RestoreConfig,
                path=load_checkpoint_path,
                load_model_state=True,
                load_optim_state=True,
                load_artifacts=False,
            ),
        )


    return recipe


def set_exp_logging_configs(
    recipe,
    task: str,
    domain: str,
    model_name: str,
    enable_tb: bool,
    enable_wd: bool,
    wandb_prj_name: str,
    wandb_job_name: str,
):
    """Set experiment logging configs."""
    if (task == "pre_train" or task == "none") and domain == "llm":
        recipe.trainer.callbacks.append(
            run.Config(
                FLOPsMeasurementCallback,
                model_config=recipe.model.config,
                data_config=recipe.data,
                model_name=model_name,
            )
        )

    if not enable_tb:  # tensorboard adds performance overhead.
        recipe.log.tensorboard = None
        recipe.trainer.logger = False
    else:
        # default path is NOT intuitive- `<log_dir>/code/nemo_experiments/tb_logs/default/<tfevents_file>`
        recipe.log.log_dir = "/nemo_run/lightning_logs"  # saves file at- `<log_dir>/lightning_logs/tb_logs
    if enable_wd:
        from nemo.collections.llm.recipes.log.default import wandb_logger

        recipe.log.wandb = wandb_logger(project=wandb_prj_name, name=wandb_job_name)

    # Misc. for overall faster experiment runtime
    recipe.log.ckpt = None

    # disable checkpointing if no ModelCheckpoint callback is found
    callbacks = recipe.trainer.callbacks
    checkpoint_callback_idx = None
    if callbacks:  # default is None in lightning
        for idx, callback in enumerate(callbacks):
            if callback.__fn_or_cls__ == ModelCheckpoint:
                checkpoint_callback_idx = idx
                break
    recipe.trainer.enable_checkpointing = checkpoint_callback_idx is not None
    recipe.trainer.log_every_n_steps = 1

    return recipe


def args_sanity_check(args: dict) -> None:
    """
    Check the sanity of argument settings
    """
    if args.wandb:
        assert args.wandb_key is not None, "wandb logger needs \"wandb_key\""
        assert args.wandb_prj_name is not None, "wandb logger needs \"wandb_prj_name\""
        assert args.wandb_job_name is not None, "wandb logger needs \"wandb_job_name\""<|MERGE_RESOLUTION|>--- conflicted
+++ resolved
@@ -122,9 +122,6 @@
     else:
         recompute_modules = None
 
-<<<<<<< HEAD
-    kwargs = num_nodes, mbs, gbs, tp_size, pp_size, cp_size, vp_size, ep_size, num_layers, hidden_size, etp_size
-=======
     keep_fsdp_fp8_transpose_cache = (
         config.get("keep_fsdp_fp8_transpose_cache")
         if args.keep_fsdp_fp8_transpose_cache is None
@@ -146,8 +143,7 @@
     use_sharp = config.get("use_sharp") if args.use_sharp is None else args.use_sharp
     use_sharp = False if use_sharp is None else bool(int(use_sharp))
 
-    kwargs = num_nodes, mbs, gbs, tp_size, pp_size, cp_size, vp_size, ep_size, etp_size
->>>>>>> 1f7ce26b
+    kwargs = num_nodes, mbs, gbs, tp_size, pp_size, cp_size, vp_size, ep_size, num_layers, hidden_size, etp_size
     kwargs = [int(arg) if arg is not None else arg for arg in kwargs]
     kwargs += [
         enable_cuda_graphs,
@@ -379,12 +375,9 @@
     fp8_recipe: str = None,
     recompute_modules: Optional[List[str]] = None,
     nccl_communicator_config_path: str = None,
-<<<<<<< HEAD
     save_checkpoint: Optional[bool] = False,
     load_checkpoint_path: Optional[str] = None,
-=======
     keep_fsdp_fp8_transpose_cache: Optional[bool] = None,
->>>>>>> 1f7ce26b
 ):
     """Set experiment configs we usually tune for performance of all models."""
     # nemo.lightning.Trainer configs
